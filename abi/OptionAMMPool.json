[
  {
    "inputs": [
      {
        "internalType": "address",
        "name": "_optionAddress",
        "type": "address"
      },
      {
        "internalType": "address",
        "name": "_stableAsset",
        "type": "address"
      },
      {
        "internalType": "uint256",
        "name": "_initialIV",
        "type": "uint256"
      },
      {
        "internalType": "contract IConfigurationManager",
        "name": "_configurationManager",
<<<<<<< HEAD
        "type": "address"
      },
      {
        "internalType": "contract IFeePoolBuilder",
        "name": "_feePoolBuilder",
=======
>>>>>>> e95613c4
        "type": "address"
      }
    ],
    "stateMutability": "nonpayable",
    "type": "constructor"
  },
  {
    "anonymous": false,
    "inputs": [
      {
        "indexed": true,
        "internalType": "address",
        "name": "caller",
        "type": "address"
      },
      {
        "indexed": true,
        "internalType": "address",
        "name": "owner",
        "type": "address"
      },
      {
        "indexed": false,
        "internalType": "uint256",
        "name": "amountA",
        "type": "uint256"
      },
      {
        "indexed": false,
        "internalType": "uint256",
        "name": "amountB",
        "type": "uint256"
      }
    ],
    "name": "AddLiquidity",
    "type": "event"
  },
  {
    "anonymous": false,
    "inputs": [
      {
        "indexed": true,
        "internalType": "address",
        "name": "caller",
        "type": "address"
      },
      {
        "indexed": false,
        "internalType": "uint256",
        "name": "amountA",
        "type": "uint256"
      },
      {
        "indexed": false,
        "internalType": "uint256",
        "name": "amountB",
        "type": "uint256"
      }
    ],
    "name": "RemoveLiquidity",
    "type": "event"
  },
  {
    "anonymous": false,
    "inputs": [
      {
        "indexed": true,
        "internalType": "address",
        "name": "caller",
        "type": "address"
      },
      {
        "indexed": true,
        "internalType": "address",
        "name": "owner",
        "type": "address"
      },
      {
        "indexed": false,
        "internalType": "uint256",
        "name": "exactAmountAIn",
        "type": "uint256"
      },
      {
        "indexed": false,
        "internalType": "uint256",
        "name": "amountBOut",
        "type": "uint256"
      }
    ],
    "name": "TradeExactAInput",
    "type": "event"
  },
  {
    "anonymous": false,
    "inputs": [
      {
        "indexed": true,
        "internalType": "address",
        "name": "caller",
        "type": "address"
      },
      {
        "indexed": true,
        "internalType": "address",
        "name": "owner",
        "type": "address"
      },
      {
        "indexed": false,
        "internalType": "uint256",
        "name": "amountBIn",
        "type": "uint256"
      },
      {
        "indexed": false,
        "internalType": "uint256",
        "name": "exactAmountAOut",
        "type": "uint256"
      }
    ],
    "name": "TradeExactAOutput",
    "type": "event"
  },
  {
    "anonymous": false,
    "inputs": [
      {
        "indexed": true,
        "internalType": "address",
        "name": "caller",
        "type": "address"
      },
      {
        "indexed": true,
        "internalType": "address",
        "name": "owner",
        "type": "address"
      },
      {
        "indexed": false,
        "internalType": "uint256",
        "name": "exactAmountBIn",
        "type": "uint256"
      },
      {
        "indexed": false,
        "internalType": "uint256",
        "name": "amountAOut",
        "type": "uint256"
      }
    ],
    "name": "TradeExactBInput",
    "type": "event"
  },
  {
    "anonymous": false,
    "inputs": [
      {
        "indexed": true,
        "internalType": "address",
        "name": "caller",
        "type": "address"
      },
      {
        "indexed": true,
        "internalType": "address",
        "name": "owner",
        "type": "address"
      },
      {
        "indexed": false,
        "internalType": "uint256",
        "name": "amountAIn",
        "type": "uint256"
      },
      {
        "indexed": false,
        "internalType": "uint256",
        "name": "exactAmountBOut",
        "type": "uint256"
      }
    ],
    "name": "TradeExactBOutput",
    "type": "event"
  },
  {
    "anonymous": false,
    "inputs": [
      {
        "indexed": false,
        "internalType": "uint256",
        "name": "spotPrice",
        "type": "uint256"
      },
      {
        "indexed": false,
        "internalType": "uint256",
        "name": "newIV",
        "type": "uint256"
      }
    ],
    "name": "TradeInfo",
    "type": "event"
  },
  {
    "inputs": [],
    "name": "FIMP_DECIMALS",
    "outputs": [
      {
        "internalType": "uint256",
        "name": "",
        "type": "uint256"
      }
    ],
    "stateMutability": "view",
    "type": "function"
  },
  {
    "inputs": [],
    "name": "INITIAL_FIMP",
    "outputs": [
      {
        "internalType": "uint256",
        "name": "",
        "type": "uint256"
      }
    ],
    "stateMutability": "view",
    "type": "function"
  },
  {
    "inputs": [],
    "name": "PERCENT_PRECISION",
    "outputs": [
      {
        "internalType": "uint256",
        "name": "",
        "type": "uint256"
      }
    ],
    "stateMutability": "view",
    "type": "function"
  },
  {
    "inputs": [],
    "name": "PRICING_DECIMALS",
    "outputs": [
      {
        "internalType": "uint256",
        "name": "",
        "type": "uint256"
      }
    ],
    "stateMutability": "view",
    "type": "function"
  },
  {
    "inputs": [
      {
        "internalType": "uint256",
        "name": "amountOfA",
        "type": "uint256"
      },
      {
        "internalType": "uint256",
        "name": "amountOfB",
        "type": "uint256"
      },
      {
        "internalType": "address",
        "name": "owner",
        "type": "address"
      }
    ],
    "name": "addLiquidity",
    "outputs": [],
    "stateMutability": "nonpayable",
    "type": "function"
  },
  {
    "inputs": [],
    "name": "capSize",
    "outputs": [
      {
        "internalType": "uint256",
        "name": "",
        "type": "uint256"
      }
    ],
    "stateMutability": "view",
    "type": "function"
  },
  {
    "inputs": [],
    "name": "configurationManager",
    "outputs": [
      {
        "internalType": "contract IConfigurationManager",
        "name": "",
        "type": "address"
      }
    ],
    "stateMutability": "view",
    "type": "function"
  },
  {
    "inputs": [],
    "name": "deamortizedTokenABalance",
    "outputs": [
      {
        "internalType": "uint256",
        "name": "",
        "type": "uint256"
      }
    ],
    "stateMutability": "view",
    "type": "function"
  },
  {
    "inputs": [],
    "name": "deamortizedTokenBBalance",
    "outputs": [
      {
        "internalType": "uint256",
        "name": "",
        "type": "uint256"
      }
    ],
    "stateMutability": "view",
    "type": "function"
  },
  {
    "inputs": [],
    "name": "feePoolA",
    "outputs": [
      {
        "internalType": "contract IFeePool",
        "name": "",
        "type": "address"
      }
    ],
    "stateMutability": "view",
    "type": "function"
  },
  {
    "inputs": [],
    "name": "feePoolB",
    "outputs": [
      {
        "internalType": "contract IFeePool",
        "name": "",
        "type": "address"
      }
    ],
    "stateMutability": "view",
    "type": "function"
  },
  {
    "inputs": [],
    "name": "getABPrice",
    "outputs": [
      {
        "internalType": "uint256",
        "name": "ABPrice",
        "type": "uint256"
      }
    ],
    "stateMutability": "view",
    "type": "function"
  },
  {
    "inputs": [
      {
        "internalType": "address",
        "name": "user",
        "type": "address"
      }
    ],
    "name": "getMaxRemoveLiquidityAmounts",
    "outputs": [
      {
        "internalType": "uint256",
        "name": "maxWithdrawAmountA",
        "type": "uint256"
      },
      {
        "internalType": "uint256",
        "name": "maxWithdrawAmountB",
        "type": "uint256"
      }
    ],
    "stateMutability": "view",
    "type": "function"
  },
  {
    "inputs": [
      {
        "internalType": "uint256",
        "name": "exactAmountAIn",
        "type": "uint256"
      }
    ],
    "name": "getOptionTradeDetailsExactAInput",
    "outputs": [
      {
        "internalType": "uint256",
        "name": "amountBOut",
        "type": "uint256"
      },
      {
        "internalType": "uint256",
        "name": "newIV",
        "type": "uint256"
      },
      {
        "internalType": "uint256",
        "name": "feesTokenA",
        "type": "uint256"
      },
      {
        "internalType": "uint256",
        "name": "feesTokenB",
        "type": "uint256"
      }
    ],
    "stateMutability": "view",
    "type": "function"
  },
  {
    "inputs": [
      {
        "internalType": "uint256",
        "name": "exactAmountAOut",
        "type": "uint256"
      }
    ],
    "name": "getOptionTradeDetailsExactAOutput",
    "outputs": [
      {
        "internalType": "uint256",
        "name": "amountBIn",
        "type": "uint256"
      },
      {
        "internalType": "uint256",
        "name": "newIV",
        "type": "uint256"
      },
      {
        "internalType": "uint256",
        "name": "feesTokenA",
        "type": "uint256"
      },
      {
        "internalType": "uint256",
        "name": "feesTokenB",
        "type": "uint256"
      }
    ],
    "stateMutability": "view",
    "type": "function"
  },
  {
    "inputs": [
      {
        "internalType": "uint256",
        "name": "exactAmountBIn",
        "type": "uint256"
      }
    ],
    "name": "getOptionTradeDetailsExactBInput",
    "outputs": [
      {
        "internalType": "uint256",
        "name": "amountAOut",
        "type": "uint256"
      },
      {
        "internalType": "uint256",
        "name": "newIV",
        "type": "uint256"
      },
      {
        "internalType": "uint256",
        "name": "feesTokenA",
        "type": "uint256"
      },
      {
        "internalType": "uint256",
        "name": "feesTokenB",
        "type": "uint256"
      }
    ],
    "stateMutability": "view",
    "type": "function"
  },
  {
    "inputs": [
      {
        "internalType": "uint256",
        "name": "exactAmountBOut",
        "type": "uint256"
      }
    ],
    "name": "getOptionTradeDetailsExactBOutput",
    "outputs": [
      {
        "internalType": "uint256",
        "name": "amountAIn",
        "type": "uint256"
      },
      {
        "internalType": "uint256",
        "name": "newIV",
        "type": "uint256"
      },
      {
        "internalType": "uint256",
        "name": "feesTokenA",
        "type": "uint256"
      },
      {
        "internalType": "uint256",
        "name": "feesTokenB",
        "type": "uint256"
      }
    ],
    "stateMutability": "view",
    "type": "function"
  },
  {
    "inputs": [],
    "name": "getPoolBalances",
    "outputs": [
      {
        "internalType": "uint256",
        "name": "totalTokenA",
        "type": "uint256"
      },
      {
        "internalType": "uint256",
        "name": "totalTokenB",
        "type": "uint256"
      }
    ],
    "stateMutability": "view",
    "type": "function"
  },
  {
    "inputs": [
      {
        "internalType": "uint256",
        "name": "percentA",
        "type": "uint256"
      },
      {
        "internalType": "uint256",
        "name": "percentB",
        "type": "uint256"
      },
      {
        "internalType": "address",
        "name": "user",
        "type": "address"
      }
    ],
    "name": "getRemoveLiquidityAmounts",
    "outputs": [
      {
        "internalType": "uint256",
        "name": "withdrawAmountA",
        "type": "uint256"
      },
      {
        "internalType": "uint256",
        "name": "withdrawAmountB",
        "type": "uint256"
      }
    ],
    "stateMutability": "view",
    "type": "function"
  },
  {
    "inputs": [
      {
        "internalType": "address",
        "name": "user",
        "type": "address"
      }
    ],
    "name": "getUserDepositSnapshot",
    "outputs": [
      {
        "internalType": "uint256",
        "name": "tokenAOriginalBalance",
        "type": "uint256"
      },
      {
        "internalType": "uint256",
        "name": "tokenBOriginalBalance",
        "type": "uint256"
      },
      {
        "internalType": "uint256",
        "name": "fImpUser",
        "type": "uint256"
      }
    ],
    "stateMutability": "view",
    "type": "function"
  },
  {
    "inputs": [],
    "name": "priceProperties",
    "outputs": [
      {
        "internalType": "uint256",
        "name": "expiration",
        "type": "uint256"
      },
      {
        "internalType": "uint256",
        "name": "startOfExerciseWindow",
        "type": "uint256"
      },
      {
        "internalType": "uint256",
        "name": "strikePrice",
        "type": "uint256"
      },
      {
        "internalType": "address",
        "name": "underlyingAsset",
        "type": "address"
      },
      {
        "internalType": "enum IPodOption.OptionType",
        "name": "optionType",
        "type": "uint8"
      },
      {
        "internalType": "uint256",
        "name": "currentIV",
        "type": "uint256"
      },
      {
        "internalType": "int256",
        "name": "riskFree",
        "type": "int256"
      },
      {
        "internalType": "uint256",
        "name": "initialIVGuess",
        "type": "uint256"
      }
    ],
    "stateMutability": "view",
    "type": "function"
  },
  {
    "inputs": [
      {
        "internalType": "uint256",
        "name": "amountOfA",
        "type": "uint256"
      },
      {
        "internalType": "uint256",
        "name": "amountOfB",
        "type": "uint256"
      }
    ],
    "name": "removeLiquidity",
    "outputs": [],
    "stateMutability": "nonpayable",
    "type": "function"
  },
  {
    "inputs": [],
    "name": "tokenA",
    "outputs": [
      {
        "internalType": "address",
        "name": "",
        "type": "address"
      }
    ],
    "stateMutability": "view",
    "type": "function"
  },
  {
    "inputs": [],
    "name": "tokenADecimals",
    "outputs": [
      {
        "internalType": "uint8",
        "name": "",
        "type": "uint8"
      }
    ],
    "stateMutability": "view",
    "type": "function"
  },
  {
    "inputs": [],
    "name": "tokenB",
    "outputs": [
      {
        "internalType": "address",
        "name": "",
        "type": "address"
      }
    ],
    "stateMutability": "view",
    "type": "function"
  },
  {
    "inputs": [],
    "name": "tokenBDecimals",
    "outputs": [
      {
        "internalType": "uint8",
        "name": "",
        "type": "uint8"
      }
    ],
    "stateMutability": "view",
    "type": "function"
  },
  {
    "inputs": [
      {
        "internalType": "uint256",
        "name": "exactAmountAIn",
        "type": "uint256"
      },
      {
        "internalType": "uint256",
        "name": "minAmountBOut",
        "type": "uint256"
      },
      {
        "internalType": "address",
        "name": "owner",
        "type": "address"
      },
      {
        "internalType": "uint256",
        "name": "initialIVGuess",
        "type": "uint256"
      }
    ],
    "name": "tradeExactAInput",
    "outputs": [
      {
        "internalType": "uint256",
        "name": "",
        "type": "uint256"
      }
    ],
    "stateMutability": "nonpayable",
    "type": "function"
  },
  {
    "inputs": [
      {
        "internalType": "uint256",
        "name": "exactAmountAOut",
        "type": "uint256"
      },
      {
        "internalType": "uint256",
        "name": "maxAmountBIn",
        "type": "uint256"
      },
      {
        "internalType": "address",
        "name": "owner",
        "type": "address"
      },
      {
        "internalType": "uint256",
        "name": "initialIVGuess",
        "type": "uint256"
      }
    ],
    "name": "tradeExactAOutput",
    "outputs": [
      {
        "internalType": "uint256",
        "name": "",
        "type": "uint256"
      }
    ],
    "stateMutability": "nonpayable",
    "type": "function"
  },
  {
    "inputs": [
      {
        "internalType": "uint256",
        "name": "exactAmountBIn",
        "type": "uint256"
      },
      {
        "internalType": "uint256",
        "name": "minAmountAOut",
        "type": "uint256"
      },
      {
        "internalType": "address",
        "name": "owner",
        "type": "address"
      },
      {
        "internalType": "uint256",
        "name": "initialIVGuess",
        "type": "uint256"
      }
    ],
    "name": "tradeExactBInput",
    "outputs": [
      {
        "internalType": "uint256",
        "name": "",
        "type": "uint256"
      }
    ],
    "stateMutability": "nonpayable",
    "type": "function"
  },
  {
    "inputs": [
      {
        "internalType": "uint256",
        "name": "exactAmountBOut",
        "type": "uint256"
      },
      {
        "internalType": "uint256",
        "name": "maxAmountAIn",
        "type": "uint256"
      },
      {
        "internalType": "address",
        "name": "owner",
        "type": "address"
      },
      {
        "internalType": "uint256",
        "name": "initialIVGuess",
        "type": "uint256"
      }
    ],
    "name": "tradeExactBOutput",
    "outputs": [
      {
        "internalType": "uint256",
        "name": "",
        "type": "uint256"
      }
    ],
    "stateMutability": "nonpayable",
    "type": "function"
  }
]<|MERGE_RESOLUTION|>--- conflicted
+++ resolved
@@ -19,14 +19,11 @@
       {
         "internalType": "contract IConfigurationManager",
         "name": "_configurationManager",
-<<<<<<< HEAD
         "type": "address"
       },
       {
         "internalType": "contract IFeePoolBuilder",
         "name": "_feePoolBuilder",
-=======
->>>>>>> e95613c4
         "type": "address"
       }
     ],
