--- conflicted
+++ resolved
@@ -16,11 +16,7 @@
       gas: 119500000,
       blockGasLimit: 119500000,
       gasMultiplier: 2,
-<<<<<<< HEAD
       loggingEnabled: process.env.BUIDLER_LOGGING_ENABLED || false
-=======
-      loggingEnabled: true
->>>>>>> f0a103e0
     },
     development: {
       protocol: 'http',
@@ -63,12 +59,7 @@
   },
   gasReporter: {
     currency: 'USD',
-<<<<<<< HEAD
-    gasPrice: 60,
-    enabled: !!(process.env.REPORT_GAS)
-=======
     enabled: !!(process.env.REPORT_GAS),
     coinmarketcap: process.env.ETHERSCAN_APIKEY
->>>>>>> f0a103e0
   }
 }