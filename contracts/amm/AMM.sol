// SPDX-License-Identifier: MIT
pragma solidity 0.6.12;

import "@openzeppelin/contracts/token/ERC20/IERC20.sol";
import "@openzeppelin/contracts/math/SafeMath.sol";
import "@openzeppelin/contracts/utils/Address.sol";
import "../lib/RequiredDecimals.sol";
import "../interfaces/IAMM.sol";

/**
 * Represents a generalized contract for a single-sided AMM pair.
 *
 * That means is possible to add and remove liquidity in any proportion
 * at any time, even 0 in one of the sides.
 *
 * The AMM is constituted by 3 core functions: Add Liquidity, Remove liquidity and Trade.
 *
 * There are 4 possible trade types between the token pair (tokenA and tokenB):
 *
 * - ExactAInput:
 *     tokenA as an exact Input, meaning that the output tokenB is variable.
 *     it is important to have a slippage control of the minimum acceptable amount of tokenB in return
 * - ExactAOutput:
 *     tokenA as an exact Output, meaning that the input tokenB is variable.
 *     it is important to have a slippage control of the maximum acceptable amount of tokenB sent
 * - ExactBInput:
 *     tokenB as an exact Input, meaning that the output tokenA is variable.
 *     it is important to have a slippage control of the minimum acceptable amount of tokenA in return
 * - ExactBOutput:
 *     tokenB as an exact Output, meaning that the input tokenA is variable.
 *     it is important to have a slippage control of the maximum acceptable amount of tokenA sent
 *
 * Several functions are provided as virtual and must be overridden by the inheritor.
 *
 * - _getABPrice:
 *     function that will return the tokenA:tokenB price relation.
 *     How many units of tokenB in order to traded for 1 unit of tokenA.
 *     This price is represented in the same tokenB number of decimals.
 * - _onAddLiquidity:
 *     function that will be executed after balances updates and before
 *     token transfers. Usually used for handling fees
 * - _onRemoveLiquidity:
 *     function that will be executed after balances updates and before
 *     token transfers. Usually used for handling fees
 *
 *  Also, for which TradeType (E.g: ExactAInput) there are more two functions to override:

 * _getTradeDetails[$TradeType]:
 *   This function is responsible to return the TradeDetails struct, that contains basically the amount
 *   of the other token depending on the trade type. (E.g: ExactAInput => The TradeDetails will return the
 *   amount of B output).
 * _onTrade[$TradeType]:
*     function that will be executed after UserDepositSnapshot updates and before
 *    token transfers. Usually used for handling fees and updating state at the inheritor.
 *
 */

abstract contract AMM is IAMM, RequiredDecimals {
    using SafeMath for uint256;

    /**
     * @dev The initial value for deposit factor (Fimp)
     */
    uint256 public constant INITIAL_FIMP = 10**27;

    /**
     * @notice The Fimp's precision (aka number of decimals)
     */
    uint256 public constant FIMP_PRECISION = 27;

    /**
     * @notice The percent's precision
     */
    uint256 public constant PERCENT_PRECISION = 100;

    /**
     * @notice Address of the token A
     */
    address public tokenA;

    /**
     * @notice Address of the token B
     */
    address public tokenB;

    /**
     * @notice Token A number of decimals
     */
    uint8 public tokenADecimals;

    /**
     * @notice Token B number of decimals
     */
    uint8 public tokenBDecimals;

    /**
     * @notice The total balance of token A in the pool not counting the amortization
     */
    uint256 public deamortizedTokenABalance;

    /**
     * @notice The total balance of token B in the pool not counting the amortization
     */
    uint256 public deamortizedTokenBBalance;

    /**
     * @notice It contains the token A original balance, token B original balance,
     * and the Open Value Factor (Fimp) at the time of the deposit.
     */
    struct UserDepositSnapshot {
        uint256 tokenABalance;
        uint256 tokenBBalance;
        uint256 fImp;
    }

    struct Mult {
        uint256 AA; // How much A Im getting for rescuing one A that i've deposited
        uint256 AB; // How much B Im getting for rescuing one A that i've deposited
        uint256 BA; // How much A Im getting for rescuing one B that i've deposited
        uint256 BB; // How much B Im getting for rescuing one B that i've deposited
    }

    struct TradeDetails {
        uint256 amount;
        uint256 feesTokenA;
        uint256 feesTokenB;
        bytes params;
    }
    /**
     * @notice Tracks the UserDepositSnapshot struct of each user.
     * It contains the token A original balance, token B original balance,
     * and the Open Value Factor (Fimp) at the time of the deposit.
     */
    mapping(address => UserDepositSnapshot) public usersSnapshot;

    /** Events */
    event AddLiquidity(address indexed caller, address indexed owner, uint256 amountOfStable, uint256 amountOfOptions);
    event RemoveLiquidity(address indexed caller, uint256 amountOfStable, uint256 amountOfOptions);
    event TradeExactAInput(address indexed caller, address indexed owner, uint256 exactAmountAIn, uint256 amountBOut);
    event TradeExactBInput(address indexed caller, address indexed owner, uint256 exactAmountBIn, uint256 amountAOut);
    event TradeExactAOutput(address indexed caller, address indexed owner, uint256 amountBIn, uint256 exactAmountAOut);
    event TradeExactBOutput(address indexed caller, address indexed owner, uint256 amountAIn, uint256 exactAmountBOut);

    constructor(address _tokenA, address _tokenB) public {
        require(Address.isContract(_tokenA), "AMM: token a is not a contract");
        require(Address.isContract(_tokenB), "AMM: token b is not a contract");
        tokenA = _tokenA;
        tokenB = _tokenB;

        tokenADecimals = tryDecimals(IERC20(_tokenA));
        tokenBDecimals = tryDecimals(IERC20(_tokenB));
    }

    /**
     * @notice getPoolBalances external function that returns the current pool balance of token A and token B
     *
     * @return totalTokenA balanceOf this contract of token A
     * @return totalTokenB balanceOf this contract of token B
     */
    function getPoolBalances() external view returns (uint256 totalTokenA, uint256 totalTokenB) {
        return _getPoolBalances();
    }

    /**
     * @notice getUserDepositSnapshot external function that User original balance of token A,
     * token B and the Opening Value * * Factor (Fimp) at the moment of the liquidity added
     *
     * @param user address to check the balance info
     *
     * @return tokenAOriginalBalance balance of token A by the moment of deposit
     * @return tokenBOriginalBalance balance of token B by the moment of deposit
     * @return fImpUser value of the Opening Value Factor by the moment of the deposit
     */
    function getUserDepositSnapshot(address user)
        external
        view
        returns (
            uint256 tokenAOriginalBalance,
            uint256 tokenBOriginalBalance,
            uint256 fImpUser
        )
    {
        return _getUserDepositSnapshot(user);
    }

    /**
     * @notice getRemoveLiquidityAmounts external function that returns the available for rescue
     * amounts of token A, and token B based on the original position
     *
     * @param percentA percent of exposition of Token A to be removed
     * @param percentB percent of exposition of Token B to be removed
     * @param user Opening Value Factor by the moment of the deposit
     *
     * @return withdrawAmountA amount of token A that will be rescued
     * @return withdrawAmountB amount of token B that will be rescued
     */
    function getRemoveLiquidityAmounts(
        uint256 percentA,
        uint256 percentB,
        address user
    ) external view returns (uint256 withdrawAmountA, uint256 withdrawAmountB) {
        return _getRemoveLiquidityAmounts(percentA, percentB, user);
    }

    /**
     * @notice getMaxRemoveLiquidityAmounts external function that returns the max available for rescue
     * of token A and token B based on the user total balance A, balance B and the Fimp original
     *
     * @param user address to check the balance info
     *
     * @return maxWithdrawAmountA max amount of token A the will be rescued
     * @return maxWithdrawAmountB max amount of token B the will be rescued
     */
    function getMaxRemoveLiquidityAmounts(address user)
        external
        view
        returns (uint256 maxWithdrawAmountA, uint256 maxWithdrawAmountB)
    {
        (maxWithdrawAmountA, maxWithdrawAmountB) = _getRemoveLiquidityAmounts(100, 100, user);
        return (maxWithdrawAmountA, maxWithdrawAmountB);
    }

    /**
     * @notice _addLiquidity in any proportion of tokenA or tokenB
     *
     * @dev The inheritor contract should implement _getABPrice and _onAddLiquidity functions
     *
     * @param amountOfA amount of TokenA to add
     * @param amountOfB amount of TokenB to add
     * @param owner address of the account that will have ownership of the liquidity
     */
    function _addLiquidity(
        uint256 amountOfA,
        uint256 amountOfB,
        address owner
    ) internal {
        // 1) Get Pool UserDepositSnapshot
        (uint256 totalTokenA, uint256 totalTokenB) = _getPoolBalances();

        bool hasNoLiquidity = totalTokenA == 0 && totalTokenB == 0;
        uint256 fImpOpening;
        uint256 userAmountToStoreTokenA = amountOfA;
        uint256 userAmountToStoreTokenB = amountOfB;

        if (hasNoLiquidity) {
            // In the first liquidity, is necessary add both tokens
            require(amountOfA > 0 && amountOfB > 0, "AMM: you should add both tokens on the first liquidity");

            fImpOpening = INITIAL_FIMP;
            deamortizedTokenABalance = amountOfA;
            deamortizedTokenBBalance = amountOfB;
        } else {
            // Get ABPrice
            uint256 ABPrice = _getABPrice();
            require(ABPrice > 0, "AMM: can not add liquidity when option price is zero");

            // Calculate the Pool's Value Factor (Fimp)
            fImpOpening = _getFImpOpening(
                totalTokenA,
                totalTokenB,
                ABPrice,
                deamortizedTokenABalance,
                deamortizedTokenBBalance
            );

            (userAmountToStoreTokenA, userAmountToStoreTokenB) = _getUserBalanceToStore(
                amountOfA,
                amountOfB,
                fImpOpening,
                usersSnapshot[owner]
            );

            // Update Deamortized Balance of the pool for each token;
            deamortizedTokenABalance = deamortizedTokenABalance.add(amountOfA.mul(10**FIMP_PRECISION).div(fImpOpening));
            deamortizedTokenBBalance = deamortizedTokenBBalance.add(amountOfB.mul(10**FIMP_PRECISION).div(fImpOpening));
        }

<<<<<<< HEAD
        // 6) Update User properties (tokenABalance, tokenBBalance, fImp)
        UserDepositSnapshot memory userDepositSnapshot = UserDepositSnapshot(
            userAmountToStoreTokenA,
            userAmountToStoreTokenB,
            fImpOpening
        );
=======
        // Update the User Balances for each token and with the Pool Factor previously calculated
        UserDepositSnapshot memory userDepositSnapshot =
            UserDepositSnapshot(userAmountToStoreTokenA, userAmountToStoreTokenB, fImpOpening);
>>>>>>> 7a90ef8e
        usersSnapshot[owner] = userDepositSnapshot;

        _onAddLiquidity(usersSnapshot[owner], owner);

        // Update Total Balance of the pool for each token
        require(
            IERC20(tokenA).transferFrom(msg.sender, address(this), amountOfA),
            "AMM: could not transfer option tokens from caller"
        );

        require(
            IERC20(tokenB).transferFrom(msg.sender, address(this), amountOfB),
            "AMM: could not transfer stable tokens from caller"
        );

        emit AddLiquidity(msg.sender, owner, amountOfA, amountOfB);
    }

    /**
     * @notice _removeLiquidity in any proportion of tokenA or tokenB
     * @dev The inheritor contract should implement _getABPrice and _onRemoveLiquidity functions
     *
     * @param percentA proportion of the exposition of the original tokenA that want to be removed
     * @param percentB proportion of the exposition of the original tokenB that want to be removed
     */
    function _removeLiquidity(uint256 percentA, uint256 percentB) internal {
        (uint256 userTokenABalance, uint256 userTokenBBalance, ) = _getUserDepositSnapshot(msg.sender);
        require(percentA <= 100 && percentB <= 100, "AMM: forbidden removal percent");

        uint256 originalBalanceAToReduce = percentA.mul(userTokenABalance).div(PERCENT_PRECISION);
        uint256 originalBalanceBToReduce = percentB.mul(userTokenBBalance).div(PERCENT_PRECISION);

        // Get Pool Balances
        (uint256 totalTokenA, uint256 totalTokenB) = _getPoolBalances();

        // Get ABPrice
        uint256 ABPrice = _getABPrice();

<<<<<<< HEAD
        // 2) Calculate Fimp
        // FImpOpening(balanceOf(A), balanceOf(B), amortizedBalance(A), amortizedBalance(B))
        // fImp = (totalOptions*spotPrice + totalStable) / (deamortizedOption*spotPrice + deamortizedStable)
        uint256 fImpOpening = _getFImpOpening(
            totalTokenA,
            totalTokenB,
            ABPrice,
            deamortizedTokenABalance,
            deamortizedTokenBBalance
        );
=======
        // Calculate the Pool's Value Factor (Fimp)
        uint256 fImpOpening =
            _getFImpOpening(totalTokenA, totalTokenB, ABPrice, deamortizedTokenABalance, deamortizedTokenBBalance);
>>>>>>> 7a90ef8e

        // Calculate Multipliers
        Mult memory multipliers = _getMultipliers(totalTokenA, totalTokenB, fImpOpening);

        // Update User balance
        usersSnapshot[msg.sender].tokenABalance = userTokenABalance.sub(originalBalanceAToReduce);
        usersSnapshot[msg.sender].tokenBBalance = userTokenBBalance.sub(originalBalanceBToReduce);

        // Update deamortized balance
        deamortizedTokenABalance = deamortizedTokenABalance.sub(
            originalBalanceAToReduce.mul(10**FIMP_PRECISION).div(usersSnapshot[msg.sender].fImp)
        );
        deamortizedTokenBBalance = deamortizedTokenBBalance.sub(
            originalBalanceBToReduce.mul(10**FIMP_PRECISION).div(usersSnapshot[msg.sender].fImp)
        );

<<<<<<< HEAD
        // 6) Calculate amount to send
        uint256 amountToSendA = originalBalanceAToReduce
            .mul(multipliers.AA)
            .add(originalBalanceBToReduce.mul(multipliers.BA))
            .div(usersSnapshot[msg.sender].fImp);
        uint256 amountToSendB = originalBalanceBToReduce
            .mul(multipliers.BB)
            .add(originalBalanceAToReduce.mul(multipliers.AB))
            .div(usersSnapshot[msg.sender].fImp);
=======
        // Calculate amount to send
        uint256 amountToSendA =
            originalBalanceAToReduce.mul(multipliers.AA).add(originalBalanceBToReduce.mul(multipliers.BA)).div(
                usersSnapshot[msg.sender].fImp
            );
        uint256 amountToSendB =
            originalBalanceBToReduce.mul(multipliers.BB).add(originalBalanceAToReduce.mul(multipliers.AB)).div(
                usersSnapshot[msg.sender].fImp
            );
>>>>>>> 7a90ef8e

        _onRemoveLiquidity(usersSnapshot[msg.sender], msg.sender);

        // Transfers / Update
        if (amountToSendA > 0) {
            require(IERC20(tokenA).transfer(msg.sender, amountToSendA), "AMM: could not transfer token A from caller");
        }

        if (amountToSendB > 0) {
            require(IERC20(tokenB).transfer(msg.sender, amountToSendB), "AMM: could not transfer token B from caller");
        }

        emit RemoveLiquidity(msg.sender, amountToSendA, amountToSendB);
    }

    /**
     * @notice _tradeExactAInput msg.sender is able to trade exact amount of token A in exchange for minimum
     * amount of token B sent by the contract to the owner
     * @dev The inheritor contract should implement _getTradeDetailsExactAInput and _onTradeExactAInput functions
     * _getTradeDetailsExactAInput should return tradeDetails struct format
     *
     * @param exactAmountAIn exact amount of A token that will be transfer from msg.sender
     * @param minAmountBOut minimum acceptable amount of token B to transfer to owner
     * @param owner the destination address that will receive the token B
     */
    function _tradeExactAInput(
        uint256 exactAmountAIn,
        uint256 minAmountBOut,
        address owner
    ) internal returns (uint256) {
        TradeDetails memory tradeDetails = _getTradeDetailsExactAInput(exactAmountAIn);
        uint256 amountBOut = tradeDetails.amount;
        require(amountBOut > 0, "AMM: can not trade when option price is zero");

        _onTradeExactAInput(tradeDetails);

        require(amountBOut >= minAmountBOut, "AMM: amount tokens out lower than minimum asked");
        require(
            IERC20(tokenA).transferFrom(msg.sender, address(this), exactAmountAIn),
            "AMM: could not transfer token A from caller"
        );

        require(IERC20(tokenB).transfer(owner, amountBOut), "AMM: could not transfer token B to caller");

        emit TradeExactAInput(msg.sender, owner, exactAmountAIn, exactAmountAIn);
        return amountBOut;
    }

    /**
     * @notice _tradeExactAOutput owner is able to receive exact amount of token A in exchange of a max
     * acceptable amount of token B sent by the msg.sender to the contract
     *
     * @dev The inheritor contract should implement _getTradeDetailsExactAOutput and _onTradeExactAOutput functions
     * _getTradeDetailsExactAOutput should return tradeDetails struct format
     *
     * @param exactAmountAOut exact amount of token A that will be transfer to owner
     * @param maxAmountBIn maximum acceptable amount of token B to transfer from msg.sender
     * @param owner the destination address that will receive the token A
     */
    function _tradeExactAOutput(
        uint256 exactAmountAOut,
        uint256 maxAmountBIn,
        address owner
    ) internal returns (uint256) {
        TradeDetails memory tradeDetails = _getTradeDetailsExactAOutput(exactAmountAOut);
        uint256 amountBIn = tradeDetails.amount;
        require(amountBIn > 0, "AMM: can not trade when option price is zero");

        _onTradeExactAOutput(tradeDetails);

        require(amountBIn <= maxAmountBIn, "AMM: amount tokens out higher than maximum asked");
        require(
            IERC20(tokenB).transferFrom(msg.sender, address(this), amountBIn),
            "AMM: could not transfer token A from caller"
        );

        require(IERC20(tokenA).transfer(owner, exactAmountAOut), "AMM: could not transfer token B to caller");

        emit TradeExactAOutput(msg.sender, owner, exactAmountAOut, amountBIn);
        return amountBIn;
    }

    /**
     * @notice _tradeExactBInput msg.sender is able to trade exact amount of token B in exchange for minimum
     * amount of token A sent by the contract to the owner
     *
     * @dev The inheritor contract should implement _getTradeDetailsExactBInput and _onTradeExactBInput functions
     * _getTradeDetailsExactBInput should return tradeDetails struct format
     *
     * @param exactAmountBIn exact amount of token B that will be transfer from msg.sender
     * @param minAmountAOut minimum acceptable amount of token A to transfer to owner
     * @param owner the destination address that will receive the token A
     */
    function _tradeExactBInput(
        uint256 exactAmountBIn,
        uint256 minAmountAOut,
        address owner
    ) internal returns (uint256) {
        TradeDetails memory tradeDetails = _getTradeDetailsExactBInput(exactAmountBIn);
        uint256 amountAOut = tradeDetails.amount;
        require(amountAOut > 0, "AMM: can not trade when option price is zero");

        _onTradeExactBInput(tradeDetails);

        require(amountAOut >= minAmountAOut, "AMM: amount tokens out lower than minimum asked");
        require(
            IERC20(tokenB).transferFrom(msg.sender, address(this), exactAmountBIn),
            "AMM: could not transfer token A from caller"
        );

        require(IERC20(tokenA).transfer(owner, amountAOut), "AMM: could not transfer token B to caller");

        emit TradeExactBInput(msg.sender, owner, amountAOut, exactAmountBIn);
        return amountAOut;
    }

    /**
     * @notice _tradeExactBOutput owner is able to receive exact amount of token B from the contract in exchange of a
     * max acceptable amount of token A sent by the msg.sender to the contract.
     *
     * @dev The inheritor contract should implement _getTradeDetailsExactBOutput and _onTradeExactBInput functions
     * _getTradeDetailsExactBOutput should return tradeDetails struct format
     *
     * @param exactAmountBOut exact amount of token B that will be transfer to owner
     * @param maxAmountAIn maximum acceptable amount of token A to transfer from msg.sender
     * @param owner the destination address that will receive the token B
     */
    function _tradeExactBOutput(
        uint256 exactAmountBOut,
        uint256 maxAmountAIn,
        address owner
    ) internal returns (uint256) {
        TradeDetails memory tradeDetails = _getTradeDetailsExactBOutput(exactAmountBOut);
        uint256 amountAIn = tradeDetails.amount;
        require(amountAIn > 0, "AMM: can not trade when option price is zero");

        _onTradeExactBInput(tradeDetails);

        require(amountAIn <= maxAmountAIn, "AMM: amount tokens out higher than maximum asked");
        require(
            IERC20(tokenA).transferFrom(msg.sender, address(this), amountAIn),
            "AMM: could not transfer token A from caller"
        );

        require(IERC20(tokenB).transfer(owner, exactAmountBOut), "AMM: could not transfer token B to caller");

        emit TradeExactBOutput(msg.sender, owner, amountAIn, exactAmountBOut);
        return amountAIn;
    }

    /**
     * @notice _getFImpOpening Auxiliary function that calculate the Opening Value Factor Fimp
     *
     * @param _totalTokenA total contract balance of token A
     * @param _totalTokenB total contract balance of token B
     * @param _ABPrice Unit price AB, meaning, how many units of token B could buy 1 unit of token A
     * @param _deamortizedTokenABalance contract deamortized balance of token A
     * @param _deamortizedTokenBBalance contract deamortized balance of token B
     * @return fImpOpening Opening Value Factor Fimp
     */
    function _getFImpOpening(
        uint256 _totalTokenA,
        uint256 _totalTokenB,
        uint256 _ABPrice,
        uint256 _deamortizedTokenABalance,
        uint256 _deamortizedTokenBBalance
    ) internal view returns (uint256 fImpOpening) {
        uint256 numerator;
        uint256 denominator;
        {
            numerator = _totalTokenA.mul(_ABPrice).div(10**uint256(tokenADecimals)).add(_totalTokenB).mul(
                10**FIMP_PRECISION
            );
        }
        {
            denominator = _deamortizedTokenABalance.mul(_ABPrice).div(10**uint256(tokenADecimals)).add(
                _deamortizedTokenBBalance
            );
        }

        fImpOpening = numerator.div(denominator);
        return fImpOpening;
    }

    /**
     * @notice _getPoolBalances external function that returns the current pool balance of token A and token B
     *
     * @return totalTokenA balanceOf this contract of token A
     * @return totalTokenB balanceOf this contract of token B
     */
    function _getPoolBalances() internal view returns (uint256 totalTokenA, uint256 totalTokenB) {
        totalTokenA = IERC20(tokenA).balanceOf(address(this));
        totalTokenB = IERC20(tokenB).balanceOf(address(this));

        return (totalTokenA, totalTokenB);
    }

    /**
     * @notice _getUserDepositSnapshot internal function that User original balance of token A,
     * token B and the Opening Value * * Factor (Fimp) at the moment of the liquidity added
     *
     * @param user address of the user that want to check the balance
     *
     * @return tokenAOriginalBalance balance of token A by the moment of deposit
     * @return tokenBOriginalBalance balance of token B by the moment of deposit
     * @return fImpOriginal value of the Opening Value Factor by the moment of the deposit
     */
    function _getUserDepositSnapshot(address user)
        internal
        view
        returns (
            uint256 tokenAOriginalBalance,
            uint256 tokenBOriginalBalance,
            uint256 fImpOriginal
        )
    {
        tokenAOriginalBalance = usersSnapshot[user].tokenABalance;
        tokenBOriginalBalance = usersSnapshot[user].tokenBBalance;
        fImpOriginal = usersSnapshot[user].fImp;

        return (tokenAOriginalBalance, tokenBOriginalBalance, fImpOriginal);
    }

    /**
     * @notice _getMultipliers internal function that calculate new multipliers based on the current pool position
     *
     * mAA => How much A the users can rescue for each A they deposited
     * mBA => How much A the users can rescue for each B they deposited
     * mBB => How much B the users can rescue for each B they deposited
     * mAB => How much B the users can rescue for each A they deposited
     *
     * @param totalTokenA balanceOf this contract of token A
     * @param totalTokenB balanceOf this contract of token B
     * @param fImpOpening current Open Value Factor
     * @return multipliers multiplier struct containing the 4 multipliers: mAA, mBA, mBB, mAB
     */
    function _getMultipliers(
        uint256 totalTokenA,
        uint256 totalTokenB,
        uint256 fImpOpening
    ) internal view returns (Mult memory multipliers) {
        uint256 totalTokenAWithPrecision = totalTokenA.mul(10**FIMP_PRECISION);
        uint256 totalTokenBWithPrecision = totalTokenB.mul(10**FIMP_PRECISION);
        uint256 mAA = 0;
        uint256 mBB = 0;
        uint256 mAB = 0;
        uint256 mBA = 0;

        if (deamortizedTokenABalance > 0) {
            mAA = (_min(deamortizedTokenABalance.mul(fImpOpening), totalTokenAWithPrecision)).div(
                deamortizedTokenABalance
            );
        }

        if (deamortizedTokenBBalance > 0) {
            mBB = (_min(deamortizedTokenBBalance.mul(fImpOpening), totalTokenBWithPrecision)).div(
                deamortizedTokenBBalance
            );
        }
        if (mAA > 0) {
            mAB = totalTokenBWithPrecision.sub(mBB.mul(deamortizedTokenBBalance)).div(deamortizedTokenABalance);
        }

        if (mBB > 0) {
            mBA = totalTokenAWithPrecision.sub(mAA.mul(deamortizedTokenABalance)).div(deamortizedTokenBBalance);
        }

        multipliers = Mult(mAA, mAB, mBA, mBB);
        return multipliers;
    }

    /**
     * @notice _getRemoveLiquidityAmounts internal function of getRemoveLiquidityAmounts
     *
     * @param percentA percent of exposition A to be removed
     * @param percentB percent of exposition B to be removed
     * @param user address of the account that will be removed
     *
     * @return withdrawAmountA amount of token A that will be rescued
     * @return withdrawAmountB amount of token B that will be rescued
     */
    function _getRemoveLiquidityAmounts(
        uint256 percentA,
        uint256 percentB,
        address user
    ) internal view returns (uint256 withdrawAmountA, uint256 withdrawAmountB) {
        (uint256 totalTokenA, uint256 totalTokenB) = _getPoolBalances();
        (uint256 originalBalanceTokenA, uint256 originalBalanceTokenB, uint256 fImpOriginal) = _getUserDepositSnapshot(
            user
        );

        uint256 balanceTokenA = percentA.mul(originalBalanceTokenA).div(PERCENT_PRECISION);
        uint256 balanceTokenB = percentB.mul(originalBalanceTokenB).div(PERCENT_PRECISION);

        bool hasNoLiquidity = totalTokenA == 0 && totalTokenB == 0;
        if (hasNoLiquidity) {
            return (0, 0);
        }

        uint256 ABPrice = _getABPrice();
        uint256 fImpOpening = _getFImpOpening(
            totalTokenA,
            totalTokenB,
            ABPrice,
            deamortizedTokenABalance,
            deamortizedTokenBBalance
        );

        Mult memory multipliers = _getMultipliers(totalTokenA, totalTokenB, fImpOpening);

        (withdrawAmountA, withdrawAmountB) = _getAvailableForRescueAmounts(
            balanceTokenA,
            balanceTokenB,
            fImpOriginal,
            multipliers
        );
        return (withdrawAmountA, withdrawAmountB);
    }

    /**
     * @notice _getAvailableForRescueAmounts internal function of getRemoveLiquidityAmounts
     *
     * @param _balanceTokenA amount of original deposit of the token A
     * @param _balanceTokenB amount of original deposit of the token B
     * @param _fImpOriginal Opening Value Factor by the moment of the deposit
     *
     * @return tokenAAvailableForRescue amount of token A that will be rescued
     * @return tokenBAvailableForRescue amount of token B that will be rescued
     */
    function _getAvailableForRescueAmounts(
        uint256 _balanceTokenA,
        uint256 _balanceTokenB,
        uint256 _fImpOriginal,
        Mult memory m
    ) internal pure returns (uint256 tokenAAvailableForRescue, uint256 tokenBAvailableForRescue) {
        if (_fImpOriginal > 0) {
            uint256 userMAB = _balanceTokenB.mul(m.AB).div(_fImpOriginal);
            uint256 userMBB = _balanceTokenB.mul(m.BB).div(_fImpOriginal);
            uint256 userMAA = _balanceTokenA.mul(m.AA).div(_fImpOriginal);
            uint256 userMBA = _balanceTokenA.mul(m.BA).div(_fImpOriginal);

            tokenAAvailableForRescue = userMAA.add(userMBA);
            tokenBAvailableForRescue = userMBB.add(userMAB);
        }
        return (tokenAAvailableForRescue, tokenBAvailableForRescue);
    }

    /**
     * @notice _getUserBalanceToStore internal auxiliary function to help calculation the
     * tokenA and tokenB value that should be store in userDepositSnapshot struct
     *
     * @param amountOfA amount of original deposit of the token A
     * @param amountOfB amount of original deposit of the token B
     * @param fImpOpening Opening Value Factor by the moment of the deposit
     *
     * @return userToStoreTokenA amount of token A that will be rescued
     * @return userToStoreTokenB amount of token B that will be rescued
     */
    function _getUserBalanceToStore(
        uint256 amountOfA,
        uint256 amountOfB,
        uint256 fImpOpening,
        UserDepositSnapshot memory userDepositSnapshot
    ) internal pure returns (uint256 userToStoreTokenA, uint256 userToStoreTokenB) {
        userToStoreTokenA = amountOfA;
        userToStoreTokenB = amountOfB;

        //Re-add Liquidity case
        if (userDepositSnapshot.fImp != 0) {
            userToStoreTokenA = userDepositSnapshot.tokenABalance.mul(fImpOpening).div(userDepositSnapshot.fImp).add(
                amountOfA
            );
            userToStoreTokenB = userDepositSnapshot.tokenBBalance.mul(fImpOpening).div(userDepositSnapshot.fImp).add(
                amountOfB
            );
        }

        return (userToStoreTokenA, userToStoreTokenB);
    }

    /**
     * @dev Returns the smallest of two numbers.
     */
    function _min(uint256 a, uint256 b) internal pure returns (uint256) {
        return a < b ? a : b;
    }

    function _getABPrice() internal virtual view returns (uint256 ABPrice);

    function _getTradeDetailsExactAInput(uint256 amountAIn) internal virtual returns (TradeDetails memory);

    function _getTradeDetailsExactAOutput(uint256 amountAOut) internal virtual returns (TradeDetails memory);

    function _getTradeDetailsExactBInput(uint256 amountBIn) internal virtual returns (TradeDetails memory);

    function _getTradeDetailsExactBOutput(uint256 amountBOut) internal virtual returns (TradeDetails memory);

    function _onTradeExactAInput(TradeDetails memory tradeDetails) internal virtual;

    function _onTradeExactAOutput(TradeDetails memory tradeDetails) internal virtual;

    function _onTradeExactBInput(TradeDetails memory tradeDetails) internal virtual;

    function _onTradeExactBOutput(TradeDetails memory tradeDetails) internal virtual;

    function _onRemoveLiquidity(UserDepositSnapshot memory userDepositSnapshot, address owner) internal virtual;

    function _onAddLiquidity(UserDepositSnapshot memory userDepositSnapshot, address owner) internal virtual;
}<|MERGE_RESOLUTION|>--- conflicted
+++ resolved
@@ -275,18 +275,12 @@
             deamortizedTokenBBalance = deamortizedTokenBBalance.add(amountOfB.mul(10**FIMP_PRECISION).div(fImpOpening));
         }
 
-<<<<<<< HEAD
-        // 6) Update User properties (tokenABalance, tokenBBalance, fImp)
+        // Update the User Balances for each token and with the Pool Factor previously calculated
         UserDepositSnapshot memory userDepositSnapshot = UserDepositSnapshot(
             userAmountToStoreTokenA,
             userAmountToStoreTokenB,
             fImpOpening
         );
-=======
-        // Update the User Balances for each token and with the Pool Factor previously calculated
-        UserDepositSnapshot memory userDepositSnapshot =
-            UserDepositSnapshot(userAmountToStoreTokenA, userAmountToStoreTokenB, fImpOpening);
->>>>>>> 7a90ef8e
         usersSnapshot[owner] = userDepositSnapshot;
 
         _onAddLiquidity(usersSnapshot[owner], owner);
@@ -325,10 +319,7 @@
         // Get ABPrice
         uint256 ABPrice = _getABPrice();
 
-<<<<<<< HEAD
-        // 2) Calculate Fimp
-        // FImpOpening(balanceOf(A), balanceOf(B), amortizedBalance(A), amortizedBalance(B))
-        // fImp = (totalOptions*spotPrice + totalStable) / (deamortizedOption*spotPrice + deamortizedStable)
+        // Calculate the Pool's Value Factor (Fimp)
         uint256 fImpOpening = _getFImpOpening(
             totalTokenA,
             totalTokenB,
@@ -336,11 +327,6 @@
             deamortizedTokenABalance,
             deamortizedTokenBBalance
         );
-=======
-        // Calculate the Pool's Value Factor (Fimp)
-        uint256 fImpOpening =
-            _getFImpOpening(totalTokenA, totalTokenB, ABPrice, deamortizedTokenABalance, deamortizedTokenBBalance);
->>>>>>> 7a90ef8e
 
         // Calculate Multipliers
         Mult memory multipliers = _getMultipliers(totalTokenA, totalTokenB, fImpOpening);
@@ -357,8 +343,7 @@
             originalBalanceBToReduce.mul(10**FIMP_PRECISION).div(usersSnapshot[msg.sender].fImp)
         );
 
-<<<<<<< HEAD
-        // 6) Calculate amount to send
+        // Calculate amount to send
         uint256 amountToSendA = originalBalanceAToReduce
             .mul(multipliers.AA)
             .add(originalBalanceBToReduce.mul(multipliers.BA))
@@ -367,17 +352,6 @@
             .mul(multipliers.BB)
             .add(originalBalanceAToReduce.mul(multipliers.AB))
             .div(usersSnapshot[msg.sender].fImp);
-=======
-        // Calculate amount to send
-        uint256 amountToSendA =
-            originalBalanceAToReduce.mul(multipliers.AA).add(originalBalanceBToReduce.mul(multipliers.BA)).div(
-                usersSnapshot[msg.sender].fImp
-            );
-        uint256 amountToSendB =
-            originalBalanceBToReduce.mul(multipliers.BB).add(originalBalanceAToReduce.mul(multipliers.AB)).div(
-                usersSnapshot[msg.sender].fImp
-            );
->>>>>>> 7a90ef8e
 
         _onRemoveLiquidity(usersSnapshot[msg.sender], msg.sender);
 
