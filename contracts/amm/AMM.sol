// SPDX-License-Identifier: MIT
pragma solidity 0.6.12;

import "@openzeppelin/contracts/token/ERC20/IERC20.sol";
import "@openzeppelin/contracts/math/SafeMath.sol";
import "@openzeppelin/contracts/utils/Address.sol";
import "../lib/RequiredDecimals.sol";
import "../interfaces/IAMM.sol";

/**
 * Represents a generalized contract for a single-sided AMM pair.
 *
 * That means is possible to add and remove liquidity in any proportion
 * at any time, even 0 in one of the sides.
 *
 * The AMM is constituted by 3 core functions: Add Liquidity, Remove liquidity and Trade.
 *
 * There are 4 possible trade types between the token pair (tokenA and tokenB):
 *
 * - ExactAInput:
 *     tokenA as an exact Input, meaning that the output tokenB is variable.
 *     it is important to have a slippage control of the minimum acceptable amount of tokenB in return
 * - ExactAOutput:
 *     tokenA as an exact Output, meaning that the input tokenB is variable.
 *     it is important to have a slippage control of the maximum acceptable amount of tokenB sent
 * - ExactBInput:
 *     tokenB as an exact Input, meaning that the output tokenA is variable.
 *     it is important to have a slippage control of the minimum acceptable amount of tokenA in return
 * - ExactBOutput:
 *     tokenB as an exact Output, meaning that the input tokenA is variable.
 *     it is important to have a slippage control of the maximum acceptable amount of tokenA sent
 *
 * Several functions are provided as virtual and must be overridden by the inheritor.
 *
 * - _getABPrice:
 *     function that will return the tokenA:tokenB price relation.
 *     How many units of tokenB in order to traded for 1 unit of tokenA.
 *     This price is represented in the same tokenB number of decimals.
 * - _onAddLiquidity:
 *     function that will be executed after balances updates and before
 *     token transfers. Usually used for handling fees
 * - _onRemoveLiquidity:
 *     function that will be executed after balances updates and before
 *     token transfers. Usually used for handling fees
 *
 *  Also, for which TradeType (E.g: ExactAInput) there are more two functions to override:

 * _getTradeDetails[$TradeType]:
 *   This function is responsible to return the TradeDetails struct, that contains basically the amount
 *   of the other token depending on the trade type. (E.g: ExactAInput => The TradeDetails will return the
 *   amount of B output).
 * _onTrade[$TradeType]:
*     function that will be executed after UserDepositSnapshot updates and before
 *    token transfers. Usually used for handling fees and updating state at the inheritor.
 *
 */

abstract contract AMM is IAMM, RequiredDecimals {
    using SafeMath for uint256;

    /**
     * @dev The initial value for deposit factor (Fimp)
     */
    uint256 public constant INITIAL_FIMP = 10**27;

    /**
     * @notice The Fimp's precision (aka number of decimals)
     */
    uint256 public constant FIMP_PRECISION = 27;

    /**
     * @notice The percent's precision
     */
    uint256 public constant PERCENT_PRECISION = 100;

    /**
     * @notice Address of the token A
     */
    address public tokenA;

    /**
     * @notice Address of the token B
     */
    address public tokenB;

    /**
     * @notice Token A number of decimals
     */
    uint8 public tokenADecimals;

    /**
     * @notice Token B number of decimals
     */
    uint8 public tokenBDecimals;

    /**
     * @notice The total balance of token A in the pool not counting the amortization
     */
    uint256 public deamortizedTokenABalance;

    /**
     * @notice The total balance of token B in the pool not counting the amortization
     */
    uint256 public deamortizedTokenBBalance;

    /**
     * @notice It contains the token A original balance, token B original balance,
     * and the Open Value Factor (Fimp) at the time of the deposit.
     */
    struct UserDepositSnapshot {
        uint256 tokenABalance;
        uint256 tokenBBalance;
        uint256 fImp;
    }

    struct Mult {
        uint256 AA; // How much A Im getting for rescuing one A that i've deposited
        uint256 AB; // How much B Im getting for rescuing one A that i've deposited
        uint256 BA; // How much A Im getting for rescuing one B that i've deposited
        uint256 BB; // How much B Im getting for rescuing one B that i've deposited
    }

    struct TradeDetails {
        uint256 amount;
        uint256 feesTokenA;
        uint256 feesTokenB;
        bytes params;
    }
    /**
     * @notice Tracks the UserDepositSnapshot struct of each user.
     * It contains the token A original balance, token B original balance,
     * and the Open Value Factor (Fimp) at the time of the deposit.
     */
    mapping(address => UserDepositSnapshot) public usersSnapshot;

    /** Events */
    event AddLiquidity(address indexed caller, address indexed owner, uint256 amountOfStable, uint256 amountOfOptions);
    event RemoveLiquidity(address indexed caller, uint256 amountOfStable, uint256 amountOfOptions);
    event TradeExactAInput(address indexed caller, address indexed owner, uint256 exactAmountAIn, uint256 amountBOut);
    event TradeExactBInput(address indexed caller, address indexed owner, uint256 exactAmountBIn, uint256 amountAOut);
    event TradeExactAOutput(address indexed caller, address indexed owner, uint256 amountBIn, uint256 exactAmountAOut);
    event TradeExactBOutput(address indexed caller, address indexed owner, uint256 amountAIn, uint256 exactAmountBOut);

    constructor(address _tokenA, address _tokenB) public {
        require(Address.isContract(_tokenA), "AMM: token a is not a contract");
        require(Address.isContract(_tokenB), "AMM: token b is not a contract");
        tokenA = _tokenA;
        tokenB = _tokenB;

        tokenADecimals = tryDecimals(IERC20(_tokenA));
        tokenBDecimals = tryDecimals(IERC20(_tokenB));
    }

    /**
     * @notice getPoolBalances external function that returns the current pool balance of token A and token B
     *
     * @return totalTokenA balanceOf this contract of token A
     * @return totalTokenB balanceOf this contract of token B
     */
    function getPoolBalances() external view returns (uint256 totalTokenA, uint256 totalTokenB) {
        return _getPoolBalances();
    }

    /**
     * @notice getUserDepositSnapshot external function that User original balance of token A,
     * token B and the Opening Value * * Factor (Fimp) at the moment of the liquidity added
     *
     * @param user address to check the balance info
     *
     * @return tokenAOriginalBalance balance of token A by the moment of deposit
     * @return tokenBOriginalBalance balance of token B by the moment of deposit
     * @return fImpUser value of the Opening Value Factor by the moment of the deposit
     */
    function getUserDepositSnapshot(address user)
        external
        view
        returns (
            uint256 tokenAOriginalBalance,
            uint256 tokenBOriginalBalance,
            uint256 fImpUser
        )
    {
        return _getUserDepositSnapshot(user);
    }

    /**
     * @notice getRemoveLiquidityAmounts external function that returns the available for rescue
     * amounts of token A, and token B based on the original position
     *
     * @param percentA percent of exposition of Token A to be removed
     * @param percentB percent of exposition of Token B to be removed
     * @param user Opening Value Factor by the moment of the deposit
     *
     * @return withdrawAmountA amount of token A that will be rescued
     * @return withdrawAmountB amount of token B that will be rescued
     */
    function getRemoveLiquidityAmounts(
        uint256 percentA,
        uint256 percentB,
        address user
    ) external view returns (uint256 withdrawAmountA, uint256 withdrawAmountB) {
        return _getRemoveLiquidityAmounts(percentA, percentB, user);
    }

    /**
     * @notice getMaxRemoveLiquidityAmounts external function that returns the max available for rescue
     * of token A and token B based on the user total balance A, balance B and the Fimp original
     *
     * @param user address to check the balance info
     *
     * @return maxWithdrawAmountA max amount of token A the will be rescued
     * @return maxWithdrawAmountB max amount of token B the will be rescued
     */
    function getMaxRemoveLiquidityAmounts(address user)
        external
        view
        returns (uint256 maxWithdrawAmountA, uint256 maxWithdrawAmountB)
    {
        (maxWithdrawAmountA, maxWithdrawAmountB) = _getRemoveLiquidityAmounts(100, 100, user);
        return (maxWithdrawAmountA, maxWithdrawAmountB);
    }

    /**
     * @notice _addLiquidity in any proportion of tokenA or tokenB
     *
     * @dev The inheritor contract should implement _getABPrice and _onAddLiquidity functions
     *
     * @param amountOfA amount of TokenA to add
     * @param amountOfB amount of TokenB to add
     * @param owner address of the account that will have ownership of the liquidity
     */
    function _addLiquidity(
        uint256 amountOfA,
        uint256 amountOfB,
        address owner
    ) internal {
        // 1) Get Pool UserDepositSnapshot
        (uint256 totalTokenA, uint256 totalTokenB) = _getPoolBalances();

        bool hasNoLiquidity = totalTokenA == 0 && totalTokenB == 0;
        uint256 fImpOpening;
        uint256 userAmountToStoreTokenA = amountOfA;
        uint256 userAmountToStoreTokenB = amountOfB;

        if (hasNoLiquidity) {
            // In the first liquidity, is necessary add both tokens
            require(amountOfA > 0 && amountOfB > 0, "AMM: you should add both tokens on the first liquidity");

            fImpOpening = INITIAL_FIMP;
            deamortizedTokenABalance = amountOfA;
            deamortizedTokenBBalance = amountOfB;
        } else {
            // Get ABPrice
            uint256 ABPrice = _getABPrice();
            require(ABPrice > 0, "AMM: can not add liquidity when option price is zero");

            // Calculate the Pool's Value Factor (Fimp)
            fImpOpening = _getFImpOpening(
                totalTokenA,
                totalTokenB,
                ABPrice,
                deamortizedTokenABalance,
                deamortizedTokenBBalance
            );

            (userAmountToStoreTokenA, userAmountToStoreTokenB) = _getUserBalanceToStore(
                amountOfA,
                amountOfB,
                fImpOpening,
                usersSnapshot[owner]
            );

            // Update Deamortized Balance of the pool for each token;
            deamortizedTokenABalance = deamortizedTokenABalance.add(amountOfA.mul(10**FIMP_PRECISION).div(fImpOpening));
            deamortizedTokenBBalance = deamortizedTokenBBalance.add(amountOfB.mul(10**FIMP_PRECISION).div(fImpOpening));
        }

<<<<<<< HEAD
        // Update the User Balances for each token and with the Pool Factor previously calculated
        UserDepositSnapshot memory userDepositSnapshot =
            UserDepositSnapshot(userAmountToStoreTokenA, userAmountToStoreTokenB, fImpOpening);
=======
        // 6) Update User properties (tokenABalance, tokenBBalance, fImp)
        UserDepositSnapshot memory userDepositSnapshot = UserDepositSnapshot(
            userAmountToStoreTokenA,
            userAmountToStoreTokenB,
            fImpOpening
        );
>>>>>>> 89a40bfe
        usersSnapshot[owner] = userDepositSnapshot;

        _onAddLiquidity(usersSnapshot[owner], owner);

        // Update Total Balance of the pool for each token
        require(
            IERC20(tokenA).transferFrom(msg.sender, address(this), amountOfA),
            "AMM: could not transfer option tokens from caller"
        );

        require(
            IERC20(tokenB).transferFrom(msg.sender, address(this), amountOfB),
            "AMM: could not transfer stable tokens from caller"
        );

        emit AddLiquidity(msg.sender, owner, amountOfA, amountOfB);
    }

    /**
     * @notice _removeLiquidity in any proportion of tokenA or tokenB
     * @dev The inheritor contract should implement _getABPrice and _onRemoveLiquidity functions
     *
     * @param percentA proportion of the exposition of the original tokenA that want to be removed
     * @param percentB proportion of the exposition of the original tokenB that want to be removed
     */
    function _removeLiquidity(uint256 percentA, uint256 percentB) internal {
        (uint256 userTokenABalance, uint256 userTokenBBalance, ) = _getUserDepositSnapshot(msg.sender);
        require(percentA <= 100 && percentB <= 100, "AMM: forbidden removal percent");

        uint256 originalBalanceAToReduce = percentA.mul(userTokenABalance).div(PERCENT_PRECISION);
        uint256 originalBalanceBToReduce = percentB.mul(userTokenBBalance).div(PERCENT_PRECISION);

        // Get Pool Balances
        (uint256 totalTokenA, uint256 totalTokenB) = _getPoolBalances();

        // Get ABPrice
        uint256 ABPrice = _getABPrice();

<<<<<<< HEAD
        // Calculate the Pool's Value Factor (Fimp)
        uint256 fImpOpening =
            _getFImpOpening(totalTokenA, totalTokenB, ABPrice, deamortizedTokenABalance, deamortizedTokenBBalance);
=======
        // 2) Calculate Fimp
        // FImpOpening(balanceOf(A), balanceOf(B), amortizedBalance(A), amortizedBalance(B))
        // fImp = (totalOptions*spotPrice + totalStable) / (deamortizedOption*spotPrice + deamortizedStable)
        uint256 fImpOpening = _getFImpOpening(
            totalTokenA,
            totalTokenB,
            ABPrice,
            deamortizedTokenABalance,
            deamortizedTokenBBalance
        );
>>>>>>> 89a40bfe

        // Calculate Multipliers
        Mult memory multipliers = _getMultipliers(totalTokenA, totalTokenB, fImpOpening);

        // Update User balance
        usersSnapshot[msg.sender].tokenABalance = userTokenABalance.sub(originalBalanceAToReduce);
        usersSnapshot[msg.sender].tokenBBalance = userTokenBBalance.sub(originalBalanceBToReduce);

        // Update deamortized balance
        deamortizedTokenABalance = deamortizedTokenABalance.sub(
            originalBalanceAToReduce.mul(10**FIMP_PRECISION).div(usersSnapshot[msg.sender].fImp)
        );
        deamortizedTokenBBalance = deamortizedTokenBBalance.sub(
            originalBalanceBToReduce.mul(10**FIMP_PRECISION).div(usersSnapshot[msg.sender].fImp)
        );

<<<<<<< HEAD
        // Calculate amount to send
        uint256 amountToSendA =
            originalBalanceAToReduce.mul(multipliers.AA).add(originalBalanceBToReduce.mul(multipliers.BA)).div(
                usersSnapshot[msg.sender].fImp
            );
        uint256 amountToSendB =
            originalBalanceBToReduce.mul(multipliers.BB).add(originalBalanceAToReduce.mul(multipliers.AB)).div(
                usersSnapshot[msg.sender].fImp
            );
=======
        // 6) Calculate amount to send
        uint256 amountToSendA = originalBalanceAToReduce
            .mul(multipliers.AA)
            .add(originalBalanceBToReduce.mul(multipliers.BA))
            .div(usersSnapshot[msg.sender].fImp);
        uint256 amountToSendB = originalBalanceBToReduce
            .mul(multipliers.BB)
            .add(originalBalanceAToReduce.mul(multipliers.AB))
            .div(usersSnapshot[msg.sender].fImp);
>>>>>>> 89a40bfe

        _onRemoveLiquidity(usersSnapshot[msg.sender], msg.sender);

        // Transfers / Update
        if (amountToSendA > 0) {
            require(IERC20(tokenA).transfer(msg.sender, amountToSendA), "AMM: could not transfer token A from caller");
        }

        if (amountToSendB > 0) {
            require(IERC20(tokenB).transfer(msg.sender, amountToSendB), "AMM: could not transfer token B from caller");
        }

        emit RemoveLiquidity(msg.sender, amountToSendA, amountToSendB);
    }

    /**
     * @notice _tradeExactAInput msg.sender is able to trade exact amount of token A in exchange for minimum
     * amount of token B sent by the contract to the owner
     * @dev The inheritor contract should implement _getTradeDetailsExactAInput and _onTradeExactAInput functions
     * _getTradeDetailsExactAInput should return tradeDetails struct format
     *
     * @param exactAmountAIn exact amount of A token that will be transfer from msg.sender
     * @param minAmountBOut minimum acceptable amount of token B to transfer to owner
     * @param owner the destination address that will receive the token B
     */
    function _tradeExactAInput(
        uint256 exactAmountAIn,
        uint256 minAmountBOut,
        address owner
    ) internal returns (uint256) {
        TradeDetails memory tradeDetails = _getTradeDetailsExactAInput(exactAmountAIn);
        uint256 amountBOut = tradeDetails.amount;
        require(amountBOut > 0, "AMM: can not trade when option price is zero");

        _onTradeExactAInput(tradeDetails);

        require(amountBOut >= minAmountBOut, "AMM: amount tokens out lower than minimum asked");
        require(
            IERC20(tokenA).transferFrom(msg.sender, address(this), exactAmountAIn),
            "AMM: could not transfer token A from caller"
        );

        require(IERC20(tokenB).transfer(owner, amountBOut), "AMM: could not transfer token B to caller");

        emit TradeExactAInput(msg.sender, owner, exactAmountAIn, exactAmountAIn);
        return amountBOut;
    }

    /**
     * @notice _tradeExactAOutput owner is able to receive exact amount of token A in exchange of a max
     * acceptable amount of token B sent by the msg.sender to the contract
     *
     * @dev The inheritor contract should implement _getTradeDetailsExactAOutput and _onTradeExactAOutput functions
     * _getTradeDetailsExactAOutput should return tradeDetails struct format
     *
     * @param exactAmountAOut exact amount of token A that will be transfer to owner
     * @param maxAmountBIn maximum acceptable amount of token B to transfer from msg.sender
     * @param owner the destination address that will receive the token A
     */
    function _tradeExactAOutput(
        uint256 exactAmountAOut,
        uint256 maxAmountBIn,
        address owner
    ) internal returns (uint256) {
        TradeDetails memory tradeDetails = _getTradeDetailsExactAOutput(exactAmountAOut);
        uint256 amountBIn = tradeDetails.amount;
        require(amountBIn > 0, "AMM: can not trade when option price is zero");

        _onTradeExactAOutput(tradeDetails);

        require(amountBIn <= maxAmountBIn, "AMM: amount tokens out higher than maximum asked");
        require(
            IERC20(tokenB).transferFrom(msg.sender, address(this), amountBIn),
            "AMM: could not transfer token A from caller"
        );

        require(IERC20(tokenA).transfer(owner, exactAmountAOut), "AMM: could not transfer token B to caller");

        emit TradeExactAOutput(msg.sender, owner, exactAmountAOut, amountBIn);
        return amountBIn;
    }

    /**
     * @notice _tradeExactBInput msg.sender is able to trade exact amount of token B in exchange for minimum
     * amount of token A sent by the contract to the owner
     *
     * @dev The inheritor contract should implement _getTradeDetailsExactBInput and _onTradeExactBInput functions
     * _getTradeDetailsExactBInput should return tradeDetails struct format
     *
     * @param exactAmountBIn exact amount of token B that will be transfer from msg.sender
     * @param minAmountAOut minimum acceptable amount of token A to transfer to owner
     * @param owner the destination address that will receive the token A
     */
    function _tradeExactBInput(
        uint256 exactAmountBIn,
        uint256 minAmountAOut,
        address owner
    ) internal returns (uint256) {
        TradeDetails memory tradeDetails = _getTradeDetailsExactBInput(exactAmountBIn);
        uint256 amountAOut = tradeDetails.amount;
        require(amountAOut > 0, "AMM: can not trade when option price is zero");

        _onTradeExactBInput(tradeDetails);

        require(amountAOut >= minAmountAOut, "AMM: amount tokens out lower than minimum asked");
        require(
            IERC20(tokenB).transferFrom(msg.sender, address(this), exactAmountBIn),
            "AMM: could not transfer token A from caller"
        );

        require(IERC20(tokenA).transfer(owner, amountAOut), "AMM: could not transfer token B to caller");

        emit TradeExactBInput(msg.sender, owner, amountAOut, exactAmountBIn);
        return amountAOut;
    }

    /**
     * @notice _tradeExactBOutput owner is able to receive exact amount of token B from the contract in exchange of a
     * max acceptable amount of token A sent by the msg.sender to the contract.
     *
     * @dev The inheritor contract should implement _getTradeDetailsExactBOutput and _onTradeExactBInput functions
     * _getTradeDetailsExactBOutput should return tradeDetails struct format
     *
     * @param exactAmountBOut exact amount of token B that will be transfer to owner
     * @param maxAmountAIn maximum acceptable amount of token A to transfer from msg.sender
     * @param owner the destination address that will receive the token B
     */
    function _tradeExactBOutput(
        uint256 exactAmountBOut,
        uint256 maxAmountAIn,
        address owner
    ) internal returns (uint256) {
        TradeDetails memory tradeDetails = _getTradeDetailsExactBOutput(exactAmountBOut);
        uint256 amountAIn = tradeDetails.amount;
        require(amountAIn > 0, "AMM: can not trade when option price is zero");

        _onTradeExactBInput(tradeDetails);

        require(amountAIn <= maxAmountAIn, "AMM: amount tokens out higher than maximum asked");
        require(
            IERC20(tokenA).transferFrom(msg.sender, address(this), amountAIn),
            "AMM: could not transfer token A from caller"
        );

        require(IERC20(tokenB).transfer(owner, exactAmountBOut), "AMM: could not transfer token B to caller");

        emit TradeExactBOutput(msg.sender, owner, amountAIn, exactAmountBOut);
        return amountAIn;
    }

    /**
     * @notice _getFImpOpening Auxiliary function that calculate the Opening Value Factor Fimp
     *
     * @param _totalTokenA total contract balance of token A
     * @param _totalTokenB total contract balance of token B
     * @param _ABPrice Unit price AB, meaning, how many units of token B could buy 1 unit of token A
     * @param _deamortizedTokenABalance contract deamortized balance of token A
     * @param _deamortizedTokenBBalance contract deamortized balance of token B
     * @return fImpOpening Opening Value Factor Fimp
     */
    function _getFImpOpening(
        uint256 _totalTokenA,
        uint256 _totalTokenB,
        uint256 _ABPrice,
        uint256 _deamortizedTokenABalance,
        uint256 _deamortizedTokenBBalance
    ) internal view returns (uint256 fImpOpening) {
        uint256 numerator;
        uint256 denominator;
        {
            numerator = _totalTokenA.mul(_ABPrice).div(10**uint256(tokenADecimals)).add(_totalTokenB).mul(
                10**FIMP_PRECISION
            );
        }
        {
            denominator = _deamortizedTokenABalance.mul(_ABPrice).div(10**uint256(tokenADecimals)).add(
                _deamortizedTokenBBalance
            );
        }

        fImpOpening = numerator.div(denominator);
        return fImpOpening;
    }

    /**
     * @notice _getPoolBalances external function that returns the current pool balance of token A and token B
     *
     * @return totalTokenA balanceOf this contract of token A
     * @return totalTokenB balanceOf this contract of token B
     */
    function _getPoolBalances() internal view returns (uint256 totalTokenA, uint256 totalTokenB) {
        totalTokenA = IERC20(tokenA).balanceOf(address(this));
        totalTokenB = IERC20(tokenB).balanceOf(address(this));

        return (totalTokenA, totalTokenB);
    }

    /**
     * @notice _getUserDepositSnapshot internal function that User original balance of token A,
     * token B and the Opening Value * * Factor (Fimp) at the moment of the liquidity added
     *
     * @param user address of the user that want to check the balance
     *
     * @return tokenAOriginalBalance balance of token A by the moment of deposit
     * @return tokenBOriginalBalance balance of token B by the moment of deposit
     * @return fImpOriginal value of the Opening Value Factor by the moment of the deposit
     */
    function _getUserDepositSnapshot(address user)
        internal
        view
        returns (
            uint256 tokenAOriginalBalance,
            uint256 tokenBOriginalBalance,
            uint256 fImpOriginal
        )
    {
        tokenAOriginalBalance = usersSnapshot[user].tokenABalance;
        tokenBOriginalBalance = usersSnapshot[user].tokenBBalance;
        fImpOriginal = usersSnapshot[user].fImp;

        return (tokenAOriginalBalance, tokenBOriginalBalance, fImpOriginal);
    }

    /**
     * @notice _getMultipliers internal function that calculate new multipliers based on the current pool position
     *
     * mAA => How much A the users can rescue for each A they deposited
     * mBA => How much A the users can rescue for each B they deposited
     * mBB => How much B the users can rescue for each B they deposited
     * mAB => How much B the users can rescue for each A they deposited
     *
     * @param totalTokenA balanceOf this contract of token A
     * @param totalTokenB balanceOf this contract of token B
     * @param fImpOpening current Open Value Factor
     * @return multipliers multiplier struct containing the 4 multipliers: mAA, mBA, mBB, mAB
     */
    function _getMultipliers(
        uint256 totalTokenA,
        uint256 totalTokenB,
        uint256 fImpOpening
    ) internal view returns (Mult memory multipliers) {
        uint256 totalTokenAWithPrecision = totalTokenA.mul(10**FIMP_PRECISION);
        uint256 totalTokenBWithPrecision = totalTokenB.mul(10**FIMP_PRECISION);
        uint256 mAA = 0;
        uint256 mBB = 0;
        uint256 mAB = 0;
        uint256 mBA = 0;

        if (deamortizedTokenABalance > 0) {
            mAA = (_min(deamortizedTokenABalance.mul(fImpOpening), totalTokenAWithPrecision)).div(
                deamortizedTokenABalance
            );
        }

        if (deamortizedTokenBBalance > 0) {
            mBB = (_min(deamortizedTokenBBalance.mul(fImpOpening), totalTokenBWithPrecision)).div(
                deamortizedTokenBBalance
            );
        }
        if (mAA > 0) {
            mAB = totalTokenBWithPrecision.sub(mBB.mul(deamortizedTokenBBalance)).div(deamortizedTokenABalance);
        }

        if (mBB > 0) {
            mBA = totalTokenAWithPrecision.sub(mAA.mul(deamortizedTokenABalance)).div(deamortizedTokenBBalance);
        }

        multipliers = Mult(mAA, mAB, mBA, mBB);
        return multipliers;
    }

    /**
     * @notice _getRemoveLiquidityAmounts internal function of getRemoveLiquidityAmounts
     *
     * @param percentA percent of exposition A to be removed
     * @param percentB percent of exposition B to be removed
     * @param user address of the account that will be removed
     *
     * @return withdrawAmountA amount of token A that will be rescued
     * @return withdrawAmountB amount of token B that will be rescued
     */
    function _getRemoveLiquidityAmounts(
        uint256 percentA,
        uint256 percentB,
        address user
    ) internal view returns (uint256 withdrawAmountA, uint256 withdrawAmountB) {
        (uint256 totalTokenA, uint256 totalTokenB) = _getPoolBalances();
        (uint256 originalBalanceTokenA, uint256 originalBalanceTokenB, uint256 fImpOriginal) = _getUserDepositSnapshot(
            user
        );

        uint256 balanceTokenA = percentA.mul(originalBalanceTokenA).div(PERCENT_PRECISION);
        uint256 balanceTokenB = percentB.mul(originalBalanceTokenB).div(PERCENT_PRECISION);

        bool hasNoLiquidity = totalTokenA == 0 && totalTokenB == 0;
        if (hasNoLiquidity) {
            return (0, 0);
        }

        uint256 ABPrice = _getABPrice();
        uint256 fImpOpening = _getFImpOpening(
            totalTokenA,
            totalTokenB,
            ABPrice,
            deamortizedTokenABalance,
            deamortizedTokenBBalance
        );

        Mult memory multipliers = _getMultipliers(totalTokenA, totalTokenB, fImpOpening);

        (withdrawAmountA, withdrawAmountB) = _getAvailableForRescueAmounts(
            balanceTokenA,
            balanceTokenB,
            fImpOriginal,
            multipliers
        );
        return (withdrawAmountA, withdrawAmountB);
    }

    /**
     * @notice _getAvailableForRescueAmounts internal function of getRemoveLiquidityAmounts
     *
     * @param _balanceTokenA amount of original deposit of the token A
     * @param _balanceTokenB amount of original deposit of the token B
     * @param _fImpOriginal Opening Value Factor by the moment of the deposit
     *
     * @return tokenAAvailableForRescue amount of token A that will be rescued
     * @return tokenBAvailableForRescue amount of token B that will be rescued
     */
    function _getAvailableForRescueAmounts(
        uint256 _balanceTokenA,
        uint256 _balanceTokenB,
        uint256 _fImpOriginal,
        Mult memory m
    ) internal pure returns (uint256 tokenAAvailableForRescue, uint256 tokenBAvailableForRescue) {
        if (_fImpOriginal > 0) {
            uint256 userMAB = _balanceTokenB.mul(m.AB).div(_fImpOriginal);
            uint256 userMBB = _balanceTokenB.mul(m.BB).div(_fImpOriginal);
            uint256 userMAA = _balanceTokenA.mul(m.AA).div(_fImpOriginal);
            uint256 userMBA = _balanceTokenA.mul(m.BA).div(_fImpOriginal);

            tokenAAvailableForRescue = userMAA.add(userMBA);
            tokenBAvailableForRescue = userMBB.add(userMAB);
        }
        return (tokenAAvailableForRescue, tokenBAvailableForRescue);
    }

    /**
     * @notice _getUserBalanceToStore internal auxiliary function to help calculation the
     * tokenA and tokenB value that should be store in userDepositSnapshot struct
     *
     * @param amountOfA amount of original deposit of the token A
     * @param amountOfB amount of original deposit of the token B
     * @param fImpOpening Opening Value Factor by the moment of the deposit
     *
     * @return userToStoreTokenA amount of token A that will be rescued
     * @return userToStoreTokenB amount of token B that will be rescued
     */
    function _getUserBalanceToStore(
        uint256 amountOfA,
        uint256 amountOfB,
        uint256 fImpOpening,
        UserDepositSnapshot memory userDepositSnapshot
    ) internal pure returns (uint256 userToStoreTokenA, uint256 userToStoreTokenB) {
        userToStoreTokenA = amountOfA;
        userToStoreTokenB = amountOfB;

        //Re-add Liquidity case
        if (userDepositSnapshot.fImp != 0) {
            userToStoreTokenA = userDepositSnapshot.tokenABalance.mul(fImpOpening).div(userDepositSnapshot.fImp).add(
                amountOfA
            );
            userToStoreTokenB = userDepositSnapshot.tokenBBalance.mul(fImpOpening).div(userDepositSnapshot.fImp).add(
                amountOfB
            );
        }

        return (userToStoreTokenA, userToStoreTokenB);
    }

    /**
     * @dev Returns the smallest of two numbers.
     */
    function _min(uint256 a, uint256 b) internal pure returns (uint256) {
        return a < b ? a : b;
    }

    function _getABPrice() internal virtual view returns (uint256 ABPrice);

    function _getTradeDetailsExactAInput(uint256 amountAIn) internal virtual returns (TradeDetails memory);

    function _getTradeDetailsExactAOutput(uint256 amountAOut) internal virtual returns (TradeDetails memory);

    function _getTradeDetailsExactBInput(uint256 amountBIn) internal virtual returns (TradeDetails memory);

    function _getTradeDetailsExactBOutput(uint256 amountBOut) internal virtual returns (TradeDetails memory);

    function _onTradeExactAInput(TradeDetails memory tradeDetails) internal virtual;

    function _onTradeExactAOutput(TradeDetails memory tradeDetails) internal virtual;

    function _onTradeExactBInput(TradeDetails memory tradeDetails) internal virtual;

    function _onTradeExactBOutput(TradeDetails memory tradeDetails) internal virtual;

    function _onRemoveLiquidity(UserDepositSnapshot memory userDepositSnapshot, address owner) internal virtual;

    function _onAddLiquidity(UserDepositSnapshot memory userDepositSnapshot, address owner) internal virtual;
}<|MERGE_RESOLUTION|>--- conflicted
+++ resolved
@@ -275,18 +275,10 @@
             deamortizedTokenBBalance = deamortizedTokenBBalance.add(amountOfB.mul(10**FIMP_PRECISION).div(fImpOpening));
         }
 
-<<<<<<< HEAD
         // Update the User Balances for each token and with the Pool Factor previously calculated
         UserDepositSnapshot memory userDepositSnapshot =
             UserDepositSnapshot(userAmountToStoreTokenA, userAmountToStoreTokenB, fImpOpening);
-=======
-        // 6) Update User properties (tokenABalance, tokenBBalance, fImp)
-        UserDepositSnapshot memory userDepositSnapshot = UserDepositSnapshot(
-            userAmountToStoreTokenA,
-            userAmountToStoreTokenB,
-            fImpOpening
-        );
->>>>>>> 89a40bfe
+
         usersSnapshot[owner] = userDepositSnapshot;
 
         _onAddLiquidity(usersSnapshot[owner], owner);
@@ -325,22 +317,9 @@
         // Get ABPrice
         uint256 ABPrice = _getABPrice();
 
-<<<<<<< HEAD
         // Calculate the Pool's Value Factor (Fimp)
         uint256 fImpOpening =
             _getFImpOpening(totalTokenA, totalTokenB, ABPrice, deamortizedTokenABalance, deamortizedTokenBBalance);
-=======
-        // 2) Calculate Fimp
-        // FImpOpening(balanceOf(A), balanceOf(B), amortizedBalance(A), amortizedBalance(B))
-        // fImp = (totalOptions*spotPrice + totalStable) / (deamortizedOption*spotPrice + deamortizedStable)
-        uint256 fImpOpening = _getFImpOpening(
-            totalTokenA,
-            totalTokenB,
-            ABPrice,
-            deamortizedTokenABalance,
-            deamortizedTokenBBalance
-        );
->>>>>>> 89a40bfe
 
         // Calculate Multipliers
         Mult memory multipliers = _getMultipliers(totalTokenA, totalTokenB, fImpOpening);
@@ -357,7 +336,6 @@
             originalBalanceBToReduce.mul(10**FIMP_PRECISION).div(usersSnapshot[msg.sender].fImp)
         );
 
-<<<<<<< HEAD
         // Calculate amount to send
         uint256 amountToSendA =
             originalBalanceAToReduce.mul(multipliers.AA).add(originalBalanceBToReduce.mul(multipliers.BA)).div(
@@ -367,17 +345,6 @@
             originalBalanceBToReduce.mul(multipliers.BB).add(originalBalanceAToReduce.mul(multipliers.AB)).div(
                 usersSnapshot[msg.sender].fImp
             );
-=======
-        // 6) Calculate amount to send
-        uint256 amountToSendA = originalBalanceAToReduce
-            .mul(multipliers.AA)
-            .add(originalBalanceBToReduce.mul(multipliers.BA))
-            .div(usersSnapshot[msg.sender].fImp);
-        uint256 amountToSendB = originalBalanceBToReduce
-            .mul(multipliers.BB)
-            .add(originalBalanceAToReduce.mul(multipliers.AB))
-            .div(usersSnapshot[msg.sender].fImp);
->>>>>>> 89a40bfe
 
         _onRemoveLiquidity(usersSnapshot[msg.sender], msg.sender);
 
