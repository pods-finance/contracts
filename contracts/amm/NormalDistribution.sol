// SPDX-License-Identifier: MIT
pragma solidity 0.6.12;

import "../interfaces/INormalDistribution.sol";
import "@openzeppelin/contracts/math/SafeMath.sol";

/**
 * @title NormalDistribution
 * @author Pods Finance
 * @notice Calculates the Cumulative Distribution Function of
 * the standard normal distribution
 */
contract NormalDistribution is INormalDistribution {
    using SafeMath for uint256;
    mapping(uint256 => uint256) private _probabilities;

    constructor() public {
        _probabilities[100] = 5040;
        _probabilities[200] = 5080;
        _probabilities[300] = 5120;
        _probabilities[400] = 5160;
        _probabilities[500] = 5199;
        _probabilities[600] = 5239;
        _probabilities[700] = 5279;
        _probabilities[800] = 5319;
        _probabilities[900] = 5359;
        _probabilities[1000] = 5398;
        _probabilities[1100] = 5438;
        _probabilities[1200] = 5478;
        _probabilities[1300] = 5517;
        _probabilities[1400] = 5557;
        _probabilities[1500] = 5596;
        _probabilities[1600] = 5636;
        _probabilities[1700] = 5675;
        _probabilities[1800] = 5714;
        _probabilities[1900] = 5753;
        _probabilities[2000] = 5793;
        _probabilities[2100] = 5832;
        _probabilities[2200] = 5871;
        _probabilities[2300] = 5910;
        _probabilities[2400] = 5948;
        _probabilities[2500] = 5987;
        _probabilities[2600] = 6026;
        _probabilities[2700] = 6064;
        _probabilities[2800] = 6103;
        _probabilities[2900] = 6141;
        _probabilities[3000] = 6179;
        _probabilities[3100] = 6217;
        _probabilities[3200] = 6255;
        _probabilities[3300] = 6293;
        _probabilities[3400] = 6331;
        _probabilities[3500] = 6368;
        _probabilities[3600] = 6406;
        _probabilities[3700] = 6443;
        _probabilities[3800] = 6480;
        _probabilities[3900] = 6517;
        _probabilities[4000] = 6554;
        _probabilities[4100] = 6591;
        _probabilities[4200] = 6628;
        _probabilities[4300] = 6664;
        _probabilities[4400] = 6700;
        _probabilities[4500] = 6736;
        _probabilities[4600] = 6772;
        _probabilities[4700] = 6808;
        _probabilities[4800] = 6844;
        _probabilities[4900] = 6879;
        _probabilities[5000] = 6915;
        _probabilities[5100] = 6950;
        _probabilities[5200] = 6985;
        _probabilities[5300] = 7019;
        _probabilities[5400] = 7054;
        _probabilities[5500] = 7088;
        _probabilities[5600] = 7123;
        _probabilities[5700] = 7157;
        _probabilities[5800] = 7190;
        _probabilities[5900] = 7224;
        _probabilities[6000] = 7257;
        _probabilities[6100] = 7291;
        _probabilities[6200] = 7324;
        _probabilities[6300] = 7357;
        _probabilities[6400] = 7389;
        _probabilities[6500] = 7422;
        _probabilities[6600] = 7454;
        _probabilities[6700] = 7486;
        _probabilities[6800] = 7517;
        _probabilities[6900] = 7549;
        _probabilities[7000] = 7580;
        _probabilities[7100] = 7611;
        _probabilities[7200] = 7642;
        _probabilities[7300] = 7673;
        _probabilities[7400] = 7704;
        _probabilities[7500] = 7734;
        _probabilities[7600] = 7764;
        _probabilities[7700] = 7794;
        _probabilities[7800] = 7823;
        _probabilities[7900] = 7852;
        _probabilities[8000] = 7881;
        _probabilities[8100] = 7910;
        _probabilities[8200] = 7939;
        _probabilities[8300] = 7967;
        _probabilities[8400] = 7995;
        _probabilities[8500] = 8023;
        _probabilities[8600] = 8051;
        _probabilities[8700] = 8078;
        _probabilities[8800] = 8106;
        _probabilities[8900] = 8133;
        _probabilities[9000] = 8159;
        _probabilities[9100] = 8186;
        _probabilities[9200] = 8212;
        _probabilities[9300] = 8238;
        _probabilities[9400] = 8264;
        _probabilities[9500] = 8289;
        _probabilities[9600] = 8315;
        _probabilities[9700] = 8340;
        _probabilities[9800] = 8365;
        _probabilities[9900] = 8389;
        _probabilities[10000] = 8413;
        _probabilities[10100] = 8438;
        _probabilities[10200] = 8461;
        _probabilities[10300] = 8485;
        _probabilities[10400] = 8508;
        _probabilities[10500] = 8531;
        _probabilities[10600] = 8554;
        _probabilities[10700] = 8577;
        _probabilities[10800] = 8599;
        _probabilities[10900] = 8621;
        _probabilities[11000] = 8643;
        _probabilities[11100] = 8665;
        _probabilities[11200] = 8686;
        _probabilities[11300] = 8708;
        _probabilities[11400] = 8729;
        _probabilities[11500] = 8749;
        _probabilities[11600] = 8770;
        _probabilities[11700] = 8790;
        _probabilities[11800] = 8810;
        _probabilities[11900] = 8830;
        _probabilities[12000] = 8849;
        _probabilities[12100] = 8869;
        _probabilities[12200] = 8888;
        _probabilities[12300] = 8907;
        _probabilities[12400] = 8925;
        _probabilities[12500] = 8944;
        _probabilities[12600] = 8962;
        _probabilities[12700] = 8980;
        _probabilities[12800] = 8997;
        _probabilities[12900] = 9015;
        _probabilities[13000] = 9032;
        _probabilities[13100] = 9049;
        _probabilities[13200] = 9066;
        _probabilities[13300] = 9082;
        _probabilities[13400] = 9099;
        _probabilities[13500] = 9115;
        _probabilities[13600] = 9131;
        _probabilities[13700] = 9147;
        _probabilities[13800] = 9162;
        _probabilities[13900] = 9177;
        _probabilities[14000] = 9192;
        _probabilities[14100] = 9207;
        _probabilities[14200] = 9222;
        _probabilities[14300] = 9236;
        _probabilities[14400] = 9251;
        _probabilities[14500] = 9265;
        _probabilities[14600] = 9279;
        _probabilities[14700] = 9292;
        _probabilities[14800] = 9306;
        _probabilities[14900] = 9319;
        _probabilities[15000] = 9332;
        _probabilities[15100] = 9345;
        _probabilities[15200] = 9357;
        _probabilities[15300] = 9370;
        _probabilities[15400] = 9382;
        _probabilities[15500] = 9394;
        _probabilities[15600] = 9406;
        _probabilities[15700] = 9418;
        _probabilities[15800] = 9429;
        _probabilities[15900] = 9441;
        _probabilities[16000] = 9452;
        _probabilities[16100] = 9463;
        _probabilities[16200] = 9474;
        _probabilities[16300] = 9484;
        _probabilities[16400] = 9495;
        _probabilities[16500] = 9505;
        _probabilities[16600] = 9515;
        _probabilities[16700] = 9525;
        _probabilities[16800] = 9535;
        _probabilities[16900] = 9545;
        _probabilities[17000] = 9554;
        _probabilities[17100] = 9564;
        _probabilities[17200] = 9573;
        _probabilities[17300] = 9582;
        _probabilities[17400] = 9591;
        _probabilities[17500] = 9599;
        _probabilities[17600] = 9608;
        _probabilities[17700] = 9616;
        _probabilities[17800] = 9625;
        _probabilities[17900] = 9633;
        _probabilities[18000] = 9641;
        _probabilities[18100] = 9649;
        _probabilities[18200] = 9656;
        _probabilities[18300] = 9664;
        _probabilities[18400] = 9671;
        _probabilities[18500] = 9678;
        _probabilities[18600] = 9686;
        _probabilities[18700] = 9693;
        _probabilities[18800] = 9699;
        _probabilities[18900] = 9706;
        _probabilities[19000] = 9713;
        _probabilities[19100] = 9719;
        _probabilities[19200] = 9726;
        _probabilities[19300] = 9732;
        _probabilities[19400] = 9738;
        _probabilities[19500] = 9744;
        _probabilities[19600] = 9750;
        _probabilities[19700] = 9756;
        _probabilities[19800] = 9761;
        _probabilities[19900] = 9767;
        _probabilities[20000] = 9772;
        _probabilities[20100] = 9778;
        _probabilities[20200] = 9783;
        _probabilities[20300] = 9788;
        _probabilities[20400] = 9793;
        _probabilities[20500] = 9798;
        _probabilities[20600] = 9803;
        _probabilities[20700] = 9808;
        _probabilities[20800] = 9812;
        _probabilities[20900] = 9817;
        _probabilities[21000] = 9821;
        _probabilities[21100] = 9826;
        _probabilities[21200] = 9830;
        _probabilities[21300] = 9834;
        _probabilities[21400] = 9838;
        _probabilities[21500] = 9842;
        _probabilities[21600] = 9846;
        _probabilities[21700] = 9850;
        _probabilities[21800] = 9854;
        _probabilities[21900] = 9857;
        _probabilities[22000] = 9861;
        _probabilities[22100] = 9864;
        _probabilities[22200] = 9868;
        _probabilities[22300] = 9871;
        _probabilities[22400] = 9874;
        _probabilities[22500] = 9879;
        _probabilities[22600] = 9880;
        _probabilities[22700] = 9884;
        _probabilities[22800] = 9887;
        _probabilities[22900] = 9890;
        _probabilities[23000] = 9893;
        _probabilities[23100] = 9896;
        _probabilities[23200] = 9898;
        _probabilities[23300] = 9901;
        _probabilities[23400] = 9904;
        _probabilities[23500] = 9906;
        _probabilities[23600] = 9909;
        _probabilities[23700] = 9911;
        _probabilities[23800] = 9913;
        _probabilities[23900] = 9916;
        _probabilities[24000] = 9918;
        _probabilities[24100] = 9920;
        _probabilities[24200] = 9922;
        _probabilities[24300] = 9924;
        _probabilities[24400] = 9927;
        _probabilities[24500] = 9929;
        _probabilities[24600] = 9930;
        _probabilities[24700] = 9932;
        _probabilities[24800] = 9934;
        _probabilities[24900] = 9936;
        _probabilities[25000] = 9938;
        _probabilities[25100] = 9940;
        _probabilities[25200] = 9941;
        _probabilities[25300] = 9943;
        _probabilities[25400] = 9945;
        _probabilities[25500] = 9946;
        _probabilities[25600] = 9948;
        _probabilities[25700] = 9949;
        _probabilities[25800] = 9951;
        _probabilities[25900] = 9952;
        _probabilities[26000] = 9953;
        _probabilities[26100] = 9955;
        _probabilities[26200] = 9956;
        _probabilities[26300] = 9957;
        _probabilities[26400] = 9958;
        _probabilities[26500] = 9960;
        _probabilities[26600] = 9961;
        _probabilities[26700] = 9962;
        _probabilities[26800] = 9963;
        _probabilities[26900] = 9964;
        _probabilities[27000] = 9965;
        _probabilities[27100] = 9966;
        _probabilities[27200] = 9967;
        _probabilities[27300] = 9968;
        _probabilities[27400] = 9969;
        _probabilities[27500] = 9970;
        _probabilities[27600] = 9971;
        _probabilities[27700] = 9972;
        _probabilities[27800] = 9973;
        _probabilities[27900] = 9974;
        _probabilities[28000] = 9974;
        _probabilities[28100] = 9975;
        _probabilities[28200] = 9976;
        _probabilities[28300] = 9977;
        _probabilities[28400] = 9977;
        _probabilities[28500] = 9978;
        _probabilities[28600] = 9979;
        _probabilities[28700] = 9979;
        _probabilities[28800] = 9980;
        _probabilities[28900] = 9981;
        _probabilities[29000] = 9981;
        _probabilities[29100] = 9982;
        _probabilities[29200] = 9982;
        _probabilities[29300] = 9983;
        _probabilities[29400] = 9984;
        _probabilities[29500] = 9984;
        _probabilities[29600] = 9985;
        _probabilities[29700] = 9985;
        _probabilities[29800] = 9986;
        _probabilities[29900] = 9986;
        _probabilities[30000] = 9986;
        _probabilities[30100] = 9987;
        _probabilities[30200] = 9987;
        _probabilities[30300] = 9988;
        _probabilities[30400] = 9988;
        _probabilities[30500] = 9989;
        _probabilities[30600] = 9989;
        _probabilities[30700] = 9989;
    }

    /**
     * @notice Returns the probability of Z in a normal distribution curve
     * @dev For performance numbers are truncated to 2 decimals. Ex: 1134500000000000000(1.13) gets truncated to 113
     * @dev For Z > ±0.307 the curve response gets more concentrated
     * @param z A point in the normal distribution
     * @param decimals Amount of decimals of z
     * @return The probability of z
     */
<<<<<<< HEAD
    function getProbability(int256 z, uint256 decimals) external override view returns (int256) {
        require(decimals >= 4, "NormalDistribution: z too small");
        int256 truncatedZ = _mod((z / int256(10**(decimals - 2))) * 100);
        int256 responseDecimals = int256(10**(decimals - 4));
=======
    function getProbability(int256 z, uint256 decimals) external override view returns (uint256) {
        require(decimals >= 2, "NormalDistribution: z too small");
        require(decimals < 77, "NormalDistribution: decimals too big");
        uint256 absZ = _abs(z);
        uint256 truncatedZ = absZ.div(10**(decimals.sub(2))).mul(100);
        uint256 responseDecimals = 10**(decimals.sub(4));
>>>>>>> 267a0d6f

        // Handle negative z
        if (z < 0) {
            return uint256(10000).sub(_nearest(truncatedZ)).mul(responseDecimals);
        }

        return _nearest(truncatedZ).mul(responseDecimals);
    }

    /**
     * @dev Returns the module of a number.
     */
    function _abs(int256 a) internal pure returns (uint256) {
        return a < 0 ? uint256(-a) : uint256(a);
    }

    /**
     * @dev Returns the nearest z value on the table
     */
    function _nearest(uint256 z) internal view returns (uint256) {
        if (z >= 36300) {
            return 9999;
        } else if (z >= 34900) {
            return 9998;
        } else if (z >= 34000) {
            return 9997;
        } else if (z >= 33300) {
            return 9996;
        } else if (z >= 32700) {
            return 9995;
        } else if (z >= 32200) {
            return 9994;
        } else if (z >= 31800) {
            return 9993;
        } else if (z >= 31400) {
            return 9992;
        } else if (z >= 31100) {
            return 9991;
        } else if (z >= 30800) {
            return 9990;
        } else {
            return _probabilities[z];
        }
    }
}<|MERGE_RESOLUTION|>--- conflicted
+++ resolved
@@ -332,19 +332,12 @@
      * @param decimals Amount of decimals of z
      * @return The probability of z
      */
-<<<<<<< HEAD
-    function getProbability(int256 z, uint256 decimals) external override view returns (int256) {
+    function getProbability(int256 z, uint256 decimals) external override view returns (uint256) {
         require(decimals >= 4, "NormalDistribution: z too small");
-        int256 truncatedZ = _mod((z / int256(10**(decimals - 2))) * 100);
-        int256 responseDecimals = int256(10**(decimals - 4));
-=======
-    function getProbability(int256 z, uint256 decimals) external override view returns (uint256) {
-        require(decimals >= 2, "NormalDistribution: z too small");
         require(decimals < 77, "NormalDistribution: decimals too big");
         uint256 absZ = _abs(z);
         uint256 truncatedZ = absZ.div(10**(decimals.sub(2))).mul(100);
         uint256 responseDecimals = 10**(decimals.sub(4));
->>>>>>> 267a0d6f
 
         // Handle negative z
         if (z < 0) {
