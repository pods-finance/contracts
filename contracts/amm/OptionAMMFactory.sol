--- conflicted
+++ resolved
@@ -45,21 +45,7 @@
     ) external override returns (address) {
         require(address(_pools[_optionAddress]) == address(0), "OptionAMMFactory: Pool already exists");
 
-<<<<<<< HEAD
-        FeePool feePoolTokenA = new FeePool(_stableAsset, 15, 3);
-        FeePool feePoolTokenB = new FeePool(_stableAsset, 15, 3);
-
-        OptionAMMPool pool = new OptionAMMPool(
-            _optionAddress,
-            _stableAsset,
-            _initialIV,
-            address(feePoolTokenA),
-            address(feePoolTokenB),
-            configurationManager
-        );
-=======
-        OptionAMMPool pool = new OptionAMMPool(_optionAddress, _stableAsset, _initialSigma, configurationManager);
->>>>>>> e5b9d30b
+        OptionAMMPool pool = new OptionAMMPool(_optionAddress, _stableAsset, _initialIV, configurationManager);
 
         address poolAddress = address(pool);
 
