// SPDX-License-Identifier: agpl-3.0

pragma solidity 0.6.12;

import "@openzeppelin/contracts/utils/Address.sol";
import "../interfaces/IConfigurationManager.sol";
import "../interfaces/IOptionAMMFactory.sol";
import "../interfaces/IFeePoolBuilder.sol";
import "./OptionAMMPool.sol";

/**
 * @title OptionAMMFactory
 * @author Pods Finance
 * @notice Creates and store new OptionAMMPool
 */
contract OptionAMMFactory is IOptionAMMFactory {
    mapping(address => address) private _pools;

    /**
     * @dev store globally accessed configurations
     */
    IConfigurationManager public immutable configurationManager;

    /**
     * @dev store globally accessed configurations
     */
    IFeePoolBuilder public immutable feePoolBuilder;

    event PoolCreated(address indexed deployer, address pool, address option);

    constructor(IConfigurationManager _configurationManager, address _feePoolBuilder) public {
        require(
            Address.isContract(address(_configurationManager)),
            "OptionAMMFactory: Configuration Manager is not a contract"
        );
        require(Address.isContract(_feePoolBuilder), "OptionAMMFactory: FeePoolBuilder is not a contract");

        configurationManager = _configurationManager;

        feePoolBuilder = IFeePoolBuilder(_feePoolBuilder);
    }

    /**
     * @notice Creates an option pool
     *
     * @param _optionAddress The address of option token
     * @param _stableAsset A stablecoin asset address
     * @param _initialIV Initial number of implied volatility
     * @return The address of the newly created pool
     */
    function createPool(
        address _optionAddress,
        address _stableAsset,
        uint256 _initialIV
    ) external override returns (address) {
        require(address(_pools[_optionAddress]) == address(0), "OptionAMMFactory: Pool already exists");

<<<<<<< HEAD
        OptionAMMPool pool = new OptionAMMPool(
            _optionAddress,
            _stableAsset,
            _initialSigma,
            configurationManager,
            feePoolBuilder
        );
=======
        OptionAMMPool pool = new OptionAMMPool(_optionAddress, _stableAsset, _initialIV, configurationManager);
>>>>>>> e95613c4

        address poolAddress = address(pool);

        _pools[_optionAddress] = poolAddress;
        emit PoolCreated(msg.sender, poolAddress, _optionAddress);

        return poolAddress;
    }

    /**
     * @notice Returns the address of a previously created pool
     *
     * @dev If the pool has not been created it will return address(0)
     *
     * @param _optionAddress The address of option token
     * @return The address of the pool
     */
    function getPool(address _optionAddress) external override view returns (address) {
        return _pools[_optionAddress];
    }
}<|MERGE_RESOLUTION|>--- conflicted
+++ resolved
@@ -55,17 +55,13 @@
     ) external override returns (address) {
         require(address(_pools[_optionAddress]) == address(0), "OptionAMMFactory: Pool already exists");
 
-<<<<<<< HEAD
         OptionAMMPool pool = new OptionAMMPool(
             _optionAddress,
             _stableAsset,
-            _initialSigma,
+            _initialIV,
             configurationManager,
             feePoolBuilder
         );
-=======
-        OptionAMMPool pool = new OptionAMMPool(_optionAddress, _stableAsset, _initialIV, configurationManager);
->>>>>>> e95613c4
 
         address poolAddress = address(pool);
 
