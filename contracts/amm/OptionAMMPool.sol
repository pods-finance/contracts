--- conflicted
+++ resolved
@@ -698,22 +698,12 @@
     }
 
     /**
-<<<<<<< HEAD
      * @dev After it gets the unit BlackScholes price, it applies slippage based on the minimum available in the pool
      * (returned by the _getPoolAmounts()) and the product constant curve.
      * @param amountBOutPool The exact amount of tokenB will leave the pool
      * @param poolAmountA The amount of A available for trade
      * @param poolAmountB The amount of B available for trade
      * @return amountAInPool The amount of tokenA(options) will enter the pool
-=======
-
-     * @dev After it gets the unit Black-Scholes price, it applies slippage based on the minimum available in the pool
-     * (returned by the _getPoolAmounts()) and the product constant curve.
-     * @param poolAIn The exact amount of tokenA(options) will enter the pool
-     * @param poolAmountA The amount of A available for trade
-     * @param poolAmountB The amount of B available for trade
-     * @return poolBOut The amount of tokenB will leave the pool
->>>>>>> 6ea1cfbd
      */
     function _getAmountAInPool(
         uint256 amountBOutPool,
@@ -728,17 +718,10 @@
     /**
      * @dev After it gets the unit BlackScholes price, it applies slippage based on the minimum available in the pool
      * (returned by the _getPoolAmounts()) and the product constant curve.
-<<<<<<< HEAD
      * @param amountBInPool The exact amount of tokenB will enter the pool
      * @param poolAmountA The amount of A available for trade
      * @param poolAmountB The amount of B available for trade
      * @return amountAOutPool The amount of tokenA(options) will leave the pool
-=======
-     * @param poolAOut The amount of tokenA(options) will leave the pool
-     * @param poolAmountA The amount of A available for trade
-     * @param poolAmountB The amount of B available for trade
-     * @return poolBIn The amount of tokenB will enter the pool
->>>>>>> 6ea1cfbd
      */
     function _getAmountAOutPool(
         uint256 amountBInPool,
@@ -752,17 +735,10 @@
     /**
      * @dev After it gets the unit BlackScholes price, it applies slippage based on the minimum available in the pool
      * (returned by the _getPoolAmounts()) and the product constant curve.
-<<<<<<< HEAD
      * @param amountAOutPool The amount of tokenA(options) will leave the pool
      * @param poolAmountA The amount of A available for trade
      * @param poolAmountB The amount of B available for trade
      * @return amountBInPool The amount of tokenB will enter the pool
-=======
-     * @param poolBIn The exact amount of tokenB will enter the pool
-     * @param poolAmountA The amount of A available for trade
-     * @param poolAmountB The amount of B available for trade
-     * @return poolAOut The amount of tokenA(options) will leave the pool
->>>>>>> 6ea1cfbd
      */
     function _getAmountBInPool(
         uint256 amountAOutPool,
@@ -777,17 +753,10 @@
     /**
      * @dev After it gets the unit BlackScholes price, it applies slippage based on the minimum available in the pool
      * (returned by the _getPoolAmounts()) and the product constant curve.
-<<<<<<< HEAD
      * @param amountAInPool The exact amount of tokenA(options) will enter the pool
      * @param poolAmountA The amount of A available for trade
      * @param poolAmountB The amount of B available for trade
      * @return amountBOutPool The amount of tokenB will leave the pool
-=======
-     * @param poolBOut The exact amount of tokenB will leave the pool
-     * @param poolAmountA The amount of A available for trade
-     * @param poolAmountB The amount of B available for trade
-     * @return poolAIn The amount of tokenA(options) will enter the pool
->>>>>>> 6ea1cfbd
      */
     function _getAmountBOutPool(
         uint256 amountAInPool,
@@ -799,12 +768,8 @@
     }
 
     /**
-<<<<<<< HEAD
-     * @dev Based on the tokensA and tokensB leaving or entering the pool, it is possible to calculate the new option target price. That price will be used later to update the currentIV.
-=======
      * @dev Based on the tokensA and tokensB leaving or entering the pool, it is possible to calculate the new option
      * target price. That price will be used later to update the currentIV.
->>>>>>> 6ea1cfbd
      * @param newABPrice calculated Black Scholes unit price (how many units of tokenB, to buy 1 tokenA(option))
      * @param amountA The amount of tokenA that will leave or enter the pool
      * @param amountB TThe amount of tokenB that will leave or enter the pool
