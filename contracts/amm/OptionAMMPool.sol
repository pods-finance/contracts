--- conflicted
+++ resolved
@@ -124,14 +124,9 @@
         uint256 amountOfA,
         uint256 amountOfB,
         address owner
-<<<<<<< HEAD
     ) external override capped(tokenB(), amountOfB) {
         require(msg.sender == configurationManager.getOptionHelper() || msg.sender == owner, "AMM: invalid sender");
-        _nonReentrant();
-=======
-    ) external override capped(tokenB(), amountOfB) nonReentrant {
         _nonCombinedActions();
->>>>>>> 6360adf7
         _beforeStartOfExerciseWindow();
         _emergencyStopCheck();
         _addLiquidity(amountOfA, amountOfB, owner);
