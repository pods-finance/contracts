// SPDX-License-Identifier: agpl-3.0

pragma solidity 0.6.12;

import "@openzeppelin/contracts/math/SafeMath.sol";
import "@openzeppelin/contracts/utils/Address.sol";
import "./AMM.sol";
import "../lib/CappedPool.sol";
import "../lib/FlashloanProtection.sol";
import "../interfaces/IPriceProvider.sol";
import "../interfaces/IIVProvider.sol";
import "../interfaces/IBlackScholes.sol";
import "../interfaces/IIVGuesser.sol";
import "../interfaces/IPodOption.sol";
import "../interfaces/IOptionAMMPool.sol";
import "../interfaces/IFeePool.sol";
import "../interfaces/IConfigurationManager.sol";
import "../interfaces/IEmergencyStop.sol";
import "../interfaces/IFeePoolBuilder.sol";

/**
 * Represents an Option specific single-sided AMM.
 *
 * The tokenA MUST be an PodOption contract implementation.
 * The tokenB is preferable to be an stable asset such as DAI or USDC.
 *
 * There are 4 external contracts used by this contract:
 *
 * - priceProvider: responsible for the the spot price of the option's underlying asset.
 * - priceMethod: responsible for the current price of the option itself.
 * - impliedVolatility: responsible for one of the priceMethod inputs:
 *     implied Volatility
 * - feePoolA and feePoolB: responsible for handling Liquidity providers fees.
 */

contract OptionAMMPool is AMM, IOptionAMMPool, CappedPool, FlashloanProtection {
    using SafeMath for uint256;
    uint256 public constant PRICING_DECIMALS = 18;
    uint256 private constant _SECONDS_IN_A_YEAR = 31536000;
    uint256 private constant _ORACLE_IV_WEIGHT = 3;
    uint256 private constant _POOL_IV_WEIGHT = 1;

    // External Contracts
    /**
     * @notice store globally accessed configurations
     */
    IConfigurationManager public immutable configurationManager;

    /**
     * @notice responsible for handling Liquidity providers fees of the token A
     */
    IFeePool public immutable feePoolA;

    /**
     * @notice responsible for handling Liquidity providers fees of the token B
     */
    IFeePool public immutable feePoolB;

    // Option Info
    struct PriceProperties {
        uint256 expiration;
        uint256 startOfExerciseWindow;
        uint256 strikePrice;
        address underlyingAsset;
        IPodOption.OptionType optionType;
        uint256 currentIV;
        int256 riskFree;
        uint256 initialIVGuess;
    }

    /**
     * @notice priceProperties are all information needed to handle the price discovery method
     * most of the properties will be used by getABPrice
     */
    PriceProperties public priceProperties;

    event TradeInfo(uint256 spotPrice, uint256 newIV);

    constructor(
        address _optionAddress,
        address _stableAsset,
        uint256 _initialIV,
        IConfigurationManager _configurationManager,
        IFeePoolBuilder _feePoolBuilder
    ) public AMM(_optionAddress, _stableAsset) CappedPool(_configurationManager) {
        require(
            IPodOption(_optionAddress).exerciseType() == IPodOption.ExerciseType.EUROPEAN,
            "Pool: invalid exercise type"
        );

        feePoolA = _feePoolBuilder.buildFeePool(_stableAsset, 15, 3, address(this));
        feePoolB = _feePoolBuilder.buildFeePool(_stableAsset, 15, 3, address(this));

        priceProperties.currentIV = _initialIV;
        priceProperties.initialIVGuess = _initialIV;
        priceProperties.underlyingAsset = IPodOption(_optionAddress).underlyingAsset();
        priceProperties.expiration = IPodOption(_optionAddress).expiration();
        priceProperties.startOfExerciseWindow = IPodOption(_optionAddress).startOfExerciseWindow();
        priceProperties.optionType = IPodOption(_optionAddress).optionType();

        uint256 strikePrice = IPodOption(_optionAddress).strikePrice();
        uint256 strikePriceDecimals = IPodOption(_optionAddress).strikePriceDecimals();

        require(strikePriceDecimals <= PRICING_DECIMALS, "Pool: invalid strikePrice unit");
        require(tokenBDecimals() <= PRICING_DECIMALS, "Pool: invalid tokenB unit");
        uint256 strikePriceWithRightDecimals = strikePrice.mul(10**(PRICING_DECIMALS - strikePriceDecimals));

        priceProperties.strikePrice = strikePriceWithRightDecimals;
        configurationManager = IConfigurationManager(_configurationManager);
    }

    /**
     * @notice addLiquidity in any proportion of tokenA or tokenB
     *
     * @dev This function can only be called before option expiration
     *
     * @param amountOfA amount of TokenA to add
     * @param amountOfB amount of TokenB to add
     * @param owner address of the account that will have ownership of the liquidity
     */
    function addLiquidity(
        uint256 amountOfA,
        uint256 amountOfB,
        address owner
    ) external override capped(tokenB(), amountOfB) {
        _nonReentrant();
        _beforeStartOfExerciseWindow();
        _emergencyStopCheck();
        _addLiquidity(amountOfA, amountOfB, owner);
        _getTradeInfo();
    }

    /**
     * @notice removeLiquidity in any proportion of tokenA or tokenB
     *
     * @param amountOfA amount of TokenA to add
     * @param amountOfB amount of TokenB to add
     */
    function removeLiquidity(uint256 amountOfA, uint256 amountOfB) external override {
        _nonReentrant();
        _emergencyStopCheck();
        _removeLiquidity(amountOfA, amountOfB);
        _getTradeInfo();
    }

    /**
     * @notice tradeExactAInput msg.sender is able to trade exact amount of token A in exchange for minimum
     * amount of token B and send the tokens B to the owner. After that, this function also updates the
     * priceProperties.* currentIV
     *
     * @dev initialIVGuess is a parameter for gas saving costs purpose. Instead of calculating the new implied volatility
     * out of thin ar, caller can help the Numeric Method achieve the result in less iterations with this parameter.
     * In order to know which guess the caller should use, call the getOptionTradeDetailsExactAInput first.
     *
     * @param exactAmountAIn exact amount of A token that will be transfer from msg.sender
     * @param minAmountBOut minimum acceptable amount of token B to transfer to owner
     * @param owner the destination address that will receive the token B
     * @param initialIVGuess The first guess that the Numeric Method (getPutIV / getCallIV) should use
     */
    function tradeExactAInput(
        uint256 exactAmountAIn,
        uint256 minAmountBOut,
        address owner,
        uint256 initialIVGuess
    ) external override returns (uint256) {
        _nonReentrant();
        _beforeStartOfExerciseWindow();
        _emergencyStopCheck();
        priceProperties.initialIVGuess = initialIVGuess;

        uint256 amountBOut = _tradeExactAInput(exactAmountAIn, minAmountBOut, owner);

        _getTradeInfo();
        return amountBOut;
    }

    /**
     * @notice _tradeExactAOutput owner is able to receive exact amount of token A in exchange of a max
     * acceptable amount of token B transfer from the msg.sender. After that, this function also updates
     * the priceProperties.currentIV
     *
     * @dev initialIVGuess is a parameter for gas saving costs purpose. Instead of calculating the new implied volatility
     * out of thin ar, caller can help the Numeric Method achieve the result in less iterations with this parameter.
     * In order to know which guess the caller should use, call the getOptionTradeDetailsExactAOutput first.
     *
     * @param exactAmountAOut exact amount of token A that will be transfer to owner
     * @param maxAmountBIn maximum acceptable amount of token B to transfer from msg.sender
     * @param owner the destination address that will receive the token A
     * @param initialIVGuess The first guess that the Numeric Method (getPutIV / getCallIV) should use
     */
    function tradeExactAOutput(
        uint256 exactAmountAOut,
        uint256 maxAmountBIn,
        address owner,
        uint256 initialIVGuess
    ) external override returns (uint256) {
        _nonReentrant();
        _beforeStartOfExerciseWindow();
        _emergencyStopCheck();
        priceProperties.initialIVGuess = initialIVGuess;

        uint256 amountBIn = _tradeExactAOutput(exactAmountAOut, maxAmountBIn, owner);

        _getTradeInfo();
        return amountBIn;
    }

    /**
     * @notice _tradeExactBInput msg.sender is able to trade exact amount of token B in exchange for minimum
     * amount of token A sent to the owner. After that, this function also updates the priceProperties.currentIV
     *
     * @dev initialIVGuess is a parameter for gas saving costs purpose. Instead of calculating the new implied volatility
     * out of thin ar, caller can help the Numeric Method achieve the result ini less iterations with this parameter.
     * In order to know which guess the caller should use, call the getOptionTradeDetailsExactBInput first.
     *
     * @param exactAmountBIn exact amount of token B that will be transfer from msg.sender
     * @param minAmountAOut minimum acceptable amount of token A to transfer to owner
     * @param owner the destination address that will receive the token A
     * @param initialIVGuess The first guess that the Numeric Method (getPutIV / getCallIV) should use
     */
    function tradeExactBInput(
        uint256 exactAmountBIn,
        uint256 minAmountAOut,
        address owner,
        uint256 initialIVGuess
    ) external override returns (uint256) {
        _nonReentrant();
        _beforeStartOfExerciseWindow();
        _emergencyStopCheck();
        priceProperties.initialIVGuess = initialIVGuess;

        uint256 amountAOut = _tradeExactBInput(exactAmountBIn, minAmountAOut, owner);

        _getTradeInfo();
        return amountAOut;
    }

    /**
     * @notice _tradeExactBOutput owner is able to receive exact amount of token B in exchange of a max
     * acceptable amount of token A transfer from msg.sender. After that, this function also updates the
     * priceProperties.currentIV
     *
     * @dev initialIVGuess is a parameter for gas saving costs purpose. Instead of calculating the new implied volatility
     * out of thin ar, caller can help the Numeric Method achieve the result ini less iterations with this parameter.
     * In order to know which guess the caller should use, call the getOptionTradeDetailsExactBOutput first.
     *
     * @param exactAmountBOut exact amount of token B that will be transfer to owner
     * @param maxAmountAIn maximum acceptable amount of token A to transfer from msg.sender
     * @param owner the destination address that will receive the token B
     * @param initialIVGuess The first guess that the Numeric Method (getPutIV / getCallIV) should use
     */
    function tradeExactBOutput(
        uint256 exactAmountBOut,
        uint256 maxAmountAIn,
        address owner,
        uint256 initialIVGuess
    ) external override returns (uint256) {
        _nonReentrant();
        _beforeStartOfExerciseWindow();
        _emergencyStopCheck();
        priceProperties.initialIVGuess = initialIVGuess;

        uint256 amountAIn = _tradeExactBOutput(exactAmountBOut, maxAmountAIn, owner);

        _getTradeInfo();
        return amountAIn;
    }

    /**
     * @notice getABPrice This function wll call internal function _getABPrice that will calculate the
     * calculate the ABPrice based on current market conditions. It calculates only the unit price AB, not taking in
     * consideration the slippage.
     *
     * @return ABPrice ABPrice is the unit price AB. Meaning how many units of B, buys 1 unit of A
     */
    function getABPrice() external override view returns (uint256 ABPrice) {
        return _getABPrice();
    }

    /**
     * @notice getOptionTradeDetailsExactAInput view function that simulates a trade, in order the preview
     * the amountBOut, the new implied volatility, that will be used as the initialIVGuess if caller wants to perform
     * a trade in sequence. Also returns the amount of Fees that will be payed to liquidity pools A and B.
     *
     * @param exactAmountAIn amount of token A that will by transfer from msg.sender to the pool
     *
     * @return amountBOut amount of B in exchange of the exactAmountAIn
     * @return newIV the new implied volatility that this trade will result
     * @return feesTokenA amount of fees of collected by token A
     * @return feesTokenB amount of fees of collected by token B
     */
    function getOptionTradeDetailsExactAInput(uint256 exactAmountAIn)
        external
        override
        view
        returns (
            uint256 amountBOut,
            uint256 newIV,
            uint256 feesTokenA,
            uint256 feesTokenB
        )
    {
        return _getOptionTradeDetailsExactAInput(exactAmountAIn);
    }

    /**
     * @notice getOptionTradeDetailsExactAOutput view function that simulates a trade, in order the preview
     * the amountBIn, the new implied volatility, that will be used as the initialIVGuess if caller wants to perform
     * a trade in sequence. Also returns the amount of Fees that will be payed to liquidity pools A and B.
     *
     * @param exactAmountAOut amount of token A that will by transfer from pool to the msg.sender/owner
     *
     * @return amountBIn amount of B that will be transfer from msg.sender to the pool
     * @return newIV the new implied volatility that this trade will result
     * @return feesTokenA amount of fees of collected by token A
     * @return feesTokenB amount of fees of collected by token B
     */
    function getOptionTradeDetailsExactAOutput(uint256 exactAmountAOut)
        external
        override
        view
        returns (
            uint256 amountBIn,
            uint256 newIV,
            uint256 feesTokenA,
            uint256 feesTokenB
        )
    {
        return _getOptionTradeDetailsExactAOutput(exactAmountAOut);
    }

    /**
     * @notice getOptionTradeDetailsExactBInput view function that simulates a trade, in order the preview
     * the amountAOut, the new implied volatility, that will be used as the initialIVGuess if caller wants to perform
     * a trade in sequence. Also returns the amount of Fees that will be payed to liquidity pools A and B.
     *
     * @param exactAmountBIn amount of token B that will by transfer from msg.sender to the pool
     *
     * @return amountAOut amount of A that will be transfer from contract to owner
     * @return newIV the new implied volatility that this trade will result
     * @return feesTokenA amount of fees of collected by token A
     * @return feesTokenB amount of fees of collected by token B
     */
    function getOptionTradeDetailsExactBInput(uint256 exactAmountBIn)
        external
        override
        view
        returns (
            uint256 amountAOut,
            uint256 newIV,
            uint256 feesTokenA,
            uint256 feesTokenB
        )
    {
        return _getOptionTradeDetailsExactBInput(exactAmountBIn);
    }

    /**
     * @notice getOptionTradeDetailsExactBOutput view function that simulates a trade, in order the preview
     * the amountAIn, the new implied volatility, that will be used as the initialIVGuess if caller wants to perform
     * a trade in sequence. Also returns the amount of Fees that will be payed to liquidity pools A and B.
     *
     * @param exactAmountBOut amount of token B that will by transfer from pool to the msg.sender/owner
     *
     * @return amountAIn amount of A that will be transfer from msg.sender to the pool
     * @return newIV the new implied volatility that this trade will result
     * @return feesTokenA amount of fees of collected by token A
     * @return feesTokenB amount of fees of collected by token B
     */
    function getOptionTradeDetailsExactBOutput(uint256 exactAmountBOut)
        external
        override
        view
        returns (
            uint256 amountAIn,
            uint256 newIV,
            uint256 feesTokenA,
            uint256 feesTokenB
        )
    {
        return _getOptionTradeDetailsExactBOutput(exactAmountBOut);
    }

    function _getPriceDetails()
        internal
        view
        returns (
            uint256,
            uint256,
            uint256
        )
    {
        uint256 timeToMaturity = _getTimeToMaturityInYears();

        if (timeToMaturity == 0) {
            return (0, 0, 0);
        }

        uint256 spotPrice = _getSpotPrice(priceProperties.underlyingAsset, PRICING_DECIMALS);
        uint256 adjustedIV = _getAdjustedIV(tokenA(), priceProperties.currentIV);

        IBlackScholes pricingMethod = IBlackScholes(configurationManager.getPricingMethod());
        uint256 newABPrice;

        if (priceProperties.optionType == IPodOption.OptionType.PUT) {
            newABPrice = pricingMethod.getPutPrice(
                spotPrice,
                priceProperties.strikePrice,
                adjustedIV,
                timeToMaturity,
                priceProperties.riskFree
            );
        } else {
            newABPrice = pricingMethod.getCallPrice(
                spotPrice,
                priceProperties.strikePrice,
                adjustedIV,
                timeToMaturity,
                priceProperties.riskFree
            );
        }
        if (newABPrice == 0) {
            return (0, spotPrice, timeToMaturity);
        }
        uint256 newABPriceWithDecimals = newABPrice.div(10**(PRICING_DECIMALS.sub(tokenBDecimals())));
        return (newABPriceWithDecimals, spotPrice, timeToMaturity);
    }

    /**
     * @dev Check for functions which are only allowed to be executed
     * BEFORE start of exercise window.
     */
    function _beforeStartOfExerciseWindow() internal view {
        require(block.timestamp < priceProperties.startOfExerciseWindow, "Pool: exercise window has started");
    }

    /**
     * @dev returns maturity in years with 18 decimals
     */
    function _getTimeToMaturityInYears() internal view returns (uint256) {
        if (block.timestamp >= priceProperties.expiration) {
            return 0;
        }
        return priceProperties.expiration.sub(block.timestamp).mul(10**PRICING_DECIMALS).div(_SECONDS_IN_A_YEAR);
    }

    function _getPoolAmounts(uint256 newABPrice) internal view returns (uint256 poolAmountA, uint256 poolAmountB) {
        (uint256 totalAmountA, uint256 totalAmountB) = _getPoolBalances();
        if (newABPrice != 0) {
            poolAmountA = _min(totalAmountA, totalAmountB.mul(10**uint256(tokenADecimals())).div(newABPrice));
            poolAmountB = _min(totalAmountB, totalAmountA.mul(newABPrice).div(10**uint256(tokenADecimals())));
        }
        return (poolAmountA, poolAmountB);
    }

    function _getABPrice() internal override view returns (uint256) {
        (uint256 newABPrice, , ) = _getPriceDetails();
        return newABPrice;
    }

    function _getSpotPrice(address asset, uint256 decimalsOutput) internal view returns (uint256) {
        IPriceProvider priceProvider = IPriceProvider(configurationManager.getPriceProvider());
        uint256 spotPrice = priceProvider.getAssetPrice(asset);
        uint256 spotPriceDecimals = priceProvider.getAssetDecimals(asset);
        uint256 diffDecimals;
        uint256 spotPriceWithRightPrecision;

        if (decimalsOutput <= spotPriceDecimals) {
            diffDecimals = spotPriceDecimals.sub(decimalsOutput);
            spotPriceWithRightPrecision = spotPrice.div(10**diffDecimals);
        } else {
            diffDecimals = decimalsOutput.sub(spotPriceDecimals);
            spotPriceWithRightPrecision = spotPrice.mul(10**diffDecimals);
        }
        return spotPriceWithRightPrecision;
    }

    function _getOracleIV(address optionAddress) internal view returns (uint256 normalizedOracleIV) {
        IIVProvider ivProvider = IIVProvider(configurationManager.getIVProvider());
        (, , uint256 oracleIV, uint256 ivDecimals) = ivProvider.getIV(optionAddress);
        uint256 diffDecimals;

        if (ivDecimals <= PRICING_DECIMALS) {
            diffDecimals = PRICING_DECIMALS.sub(ivDecimals);
        } else {
            diffDecimals = ivDecimals.sub(PRICING_DECIMALS);
        }
        return oracleIV.div(10**diffDecimals);
    }

    function _getAdjustedIV(address optionAddress, uint256 currentIV) internal view returns (uint256 adjustedIV) {
        uint256 oracleIV = _getOracleIV(optionAddress);

        adjustedIV = _ORACLE_IV_WEIGHT.mul(oracleIV).add(_POOL_IV_WEIGHT.mul(currentIV)).div(
            _POOL_IV_WEIGHT + _ORACLE_IV_WEIGHT
        );
    }

    function _getNewIV(
        uint256 newTargetABPrice,
        uint256 spotPrice,
        uint256 timeToMaturity
    ) internal view returns (uint256) {
        uint256 newTargetABPriceWithDecimals = newTargetABPrice.mul(10**(PRICING_DECIMALS.sub(tokenBDecimals())));
        uint256 newIV;
        IIVGuesser ivGuesser = IIVGuesser(configurationManager.getIVGuesser());
        if (priceProperties.optionType == IPodOption.OptionType.PUT) {
            (newIV, ) = ivGuesser.getPutIV(
                newTargetABPriceWithDecimals,
                priceProperties.initialIVGuess,
                spotPrice,
                priceProperties.strikePrice,
                timeToMaturity,
                priceProperties.riskFree
            );
        } else {
            (newIV, ) = ivGuesser.getCallIV(
                newTargetABPriceWithDecimals,
                priceProperties.initialIVGuess,
                spotPrice,
                priceProperties.strikePrice,
                timeToMaturity,
                priceProperties.riskFree
            );
        }
        return newIV;
    }

    function _getOptionTradeDetailsExactAInput(uint256 exactAmountAIn)
        internal
        view
        returns (
            uint256,
            uint256,
            uint256,
            uint256
        )
    {
        (uint256 newABPrice, uint256 spotPrice, uint256 timeToMaturity) = _getPriceDetails();
        if (newABPrice == 0) {
            return (0, 0, 0, 0);
        }

        uint256 amountBOutPool = _getAmountBOutPool(newABPrice, exactAmountAIn);
        uint256 newTargetABPrice = _getNewTargetPrice(newABPrice, exactAmountAIn, amountBOutPool, TradeDirection.AB);

        if (!_isValidTargetPrice(newTargetABPrice, spotPrice)) {
            return (0, 0, 0, 0);
        }

        uint256 newIV = _getNewIV(newTargetABPrice, spotPrice, timeToMaturity);

        uint256 feesTokenA = feePoolA.getCollectable(amountBOutPool);
        uint256 feesTokenB = feePoolB.getCollectable(amountBOutPool);

        uint256 amountBOutUser = amountBOutPool.sub(feesTokenA).sub(feesTokenB);

        return (amountBOutUser, newIV, feesTokenA, feesTokenB);
    }

    /**

     * @dev After it gets the unit BlackScholes price, it applies slippage based on the minimum available in the pool
     * (returned by the _getPoolAmounts()) and the product constant curve.
     * @param newABPrice calculated Black Scholes price (how many units of tokenB, to buy 1 option)
     * @param poolAIn The exact amount of tokenA(options) will enter the pool
     * @return poolBOut The amount of tokenB will leave the pool
     */
    function _getAmountBOutPool(uint256 newABPrice, uint256 poolAIn) internal view returns (uint256 poolBOut) {
        (uint256 poolAmountA, uint256 poolAmountB) = _getPoolAmounts(newABPrice);
        uint256 productConstant = poolAmountA.mul(poolAmountB);
        poolBOut = poolAmountB.sub(productConstant.div(poolAmountA.add(poolAIn)));
    }

    function _getOptionTradeDetailsExactAOutput(uint256 exactAmountAOut)
        internal
        view
        returns (
            uint256,
            uint256,
            uint256,
            uint256
        )
    {
        (uint256 newABPrice, uint256 spotPrice, uint256 timeToMaturity) = _getPriceDetails();
        if (newABPrice == 0) {
            return (0, 0, 0, 0);
        }

        uint256 amountBInPool = _getAmountBInPool(newABPrice, exactAmountAOut);
        uint256 newTargetABPrice = _getNewTargetPrice(newABPrice, exactAmountAOut, amountBInPool, TradeDirection.BA);

        uint256 feesTokenA = feePoolA.getCollectable(amountBInPool);
        uint256 feesTokenB = feePoolB.getCollectable(amountBInPool);

        uint256 amountBInUser = amountBInPool.add(feesTokenA).add(feesTokenB);

        uint256 newIV = _getNewIV(newTargetABPrice, spotPrice, timeToMaturity);

        return (amountBInUser, newIV, feesTokenA, feesTokenB);
    }

    /**

     * @dev After it gets the unit BlackScholes price, it applies slippage based on the minimum available in the pool
     * (returned by the _getPoolAmounts()) and the product constant curve.
     * @param newABPrice calculated Black Scholes price (how many units of tokenB, to buy 1 option)
     * @param poolAOut The amount of tokenA(options) will leave the pool
     * @return poolBIn The amount of tokenB will enter the pool
     */
    function _getAmountBInPool(uint256 newABPrice, uint256 poolAOut) internal view returns (uint256 poolBIn) {
        (uint256 poolAmountA, uint256 poolAmountB) = _getPoolAmounts(newABPrice);
        uint256 productConstant = poolAmountA.mul(poolAmountB);
        poolBIn = productConstant.div(poolAmountA.sub(poolAOut)).sub(poolAmountB);
    }

    function _getOptionTradeDetailsExactBInput(uint256 exactAmountBIn)
        internal
        view
        returns (
            uint256,
            uint256,
            uint256,
            uint256
        )
    {
        (uint256 newABPrice, uint256 spotPrice, uint256 timeToMaturity) = _getPriceDetails();
        if (newABPrice == 0) {
            return (0, 0, 0, 0);
        }

        uint256 feesTokenA = feePoolA.getCollectable(exactAmountBIn);
        uint256 feesTokenB = feePoolB.getCollectable(exactAmountBIn);
        uint256 poolBIn = exactAmountBIn.sub(feesTokenA).sub(feesTokenB);

        uint256 amountAOut = _getAmountAOut(newABPrice, poolBIn);
        uint256 newTargetABPrice = _getNewTargetPrice(newABPrice, amountAOut, poolBIn, TradeDirection.BA);

        uint256 newIV = _getNewIV(newTargetABPrice, spotPrice, timeToMaturity);

        return (amountAOut, newIV, feesTokenA, feesTokenB);
    }

    /**

     * @dev After it gets the unit BlackScholes price, it applies slippage based on the minimum available in the pool
     * (returned by the _getPoolAmounts()) and the product constant curve.
     * @param newABPrice calculated Black Scholes price (how many units of tokenB, to buy 1 option)
     * @param poolBIn The exact amount of tokenB will enter the pool
     * @return poolAOut The amount of tokenA(options) will leave the pool
     */
    function _getAmountAOut(uint256 newABPrice, uint256 poolBIn) internal view returns (uint256 poolAOut) {
        (uint256 poolAmountA, uint256 poolAmountB) = _getPoolAmounts(newABPrice);
        uint256 productConstant = poolAmountA.mul(poolAmountB);
        poolAOut = poolAmountA.sub(productConstant.div(poolAmountB.add(poolBIn)));
    }

    function _getOptionTradeDetailsExactBOutput(uint256 exactAmountBOut)
        internal
        view
        returns (
            uint256,
            uint256,
            uint256,
            uint256
        )
    {
        (uint256 newABPrice, uint256 spotPrice, uint256 timeToMaturity) = _getPriceDetails();
        if (newABPrice == 0) {
            return (0, 0, 0, 0);
        }

        uint256 feesTokenA = feePoolA.getCollectable(exactAmountBOut);
        uint256 feesTokenB = feePoolB.getCollectable(exactAmountBOut);
        uint256 poolBOut = exactAmountBOut.add(feesTokenA).add(feesTokenB);

        uint256 amountAInPool = _getAmountAIn(newABPrice, poolBOut);
        uint256 newTargetABPrice = _getNewTargetPrice(newABPrice, amountAInPool, poolBOut, TradeDirection.AB);

        if (!_isValidTargetPrice(newTargetABPrice, spotPrice)) {
            return (0, 0, 0, 0);
        }

        uint256 newIV = _getNewIV(newTargetABPrice, spotPrice, timeToMaturity);

        return (amountAInPool, newIV, feesTokenA, feesTokenB);
    }

    /**
     * @dev After it gets the unit BlackScholes price, it applies slippage based on the minium available in the pool
     * (returned by the _getPoolAmounts()) and the product constant curve.
     * @param newABPrice calculated Black Scholes price (how many units of tokenB, to buy 1 option)
     * @param poolBOut The exact amount of tokenB will leave the pool
     * @return poolAIn The amount of tokenA(options) will enter the pool
     */
    function _getAmountAIn(uint256 newABPrice, uint256 poolBOut) internal view returns (uint256 poolAIn) {
        (uint256 poolAmountA, uint256 poolAmountB) = _getPoolAmounts(newABPrice);
        uint256 productConstant = poolAmountA.mul(poolAmountB);
        poolAIn = productConstant.div(poolAmountB.sub(poolBOut)).sub(poolAmountA);
    }

    /**
     * @dev Based on the tokensA and tokensB leaving or entering the pool, it is possible to calculate the new option target price. That price will be used later to update the currentIV.
     * @param newABPrice calculated Black Scholes unit price (how many units of tokenB, to buy 1 tokena(option))
     * @param amountA The amount of tokenA that will leave or enter the pool
     * @param amountB TThe amount of tokenB that will leave or enter the pool
     * @param tradeDirection The trade direction, if it is AB, means that tokenA will enter, and tokenB will leave.
     * @return newTargetPrice The new unit target price (how many units of tokenB, to buy 1 tokena(option))
     */
    function _getNewTargetPrice(
        uint256 newABPrice,
        uint256 amountA,
        uint256 amountB,
        TradeDirection tradeDirection
    ) internal view returns (uint256 newTargetPrice) {
        (uint256 poolAmountA, uint256 poolAmountB) = _getPoolAmounts(newABPrice);
        if (tradeDirection == TradeDirection.AB) {
            newTargetPrice = poolAmountB.sub(amountB).mul(10**uint256(tokenADecimals())).div(poolAmountA.add(amountA));
        } else {
            newTargetPrice = poolAmountB.add(amountB).mul(10**uint256(tokenADecimals())).div(poolAmountA.sub(amountA));
        }
    }

    function _getTradeDetailsExactAInput(uint256 exactAmountAIn) internal override returns (TradeDetails memory) {
        (uint256 amountBOut, uint256 newIV, uint256 feesTokenA, uint256 feesTokenB) = _getOptionTradeDetailsExactAInput(
            exactAmountAIn
        );

        TradeDetails memory tradeDetails = TradeDetails(amountBOut, feesTokenA, feesTokenB, abi.encodePacked(newIV));
        return tradeDetails;
    }

    function _getTradeDetailsExactAOutput(uint256 exactAmountAOut) internal override returns (TradeDetails memory) {
        (uint256 amountBIn, uint256 newIV, uint256 feesTokenA, uint256 feesTokenB) = _getOptionTradeDetailsExactAOutput(
            exactAmountAOut
        );

        TradeDetails memory tradeDetails = TradeDetails(amountBIn, feesTokenA, feesTokenB, abi.encodePacked(newIV));
        return tradeDetails;
    }

    function _getTradeDetailsExactBInput(uint256 exactAmountBIn) internal override returns (TradeDetails memory) {
        (uint256 amountAOut, uint256 newIV, uint256 feesTokenA, uint256 feesTokenB) = _getOptionTradeDetailsExactBInput(
            exactAmountBIn
        );

        TradeDetails memory tradeDetails = TradeDetails(amountAOut, feesTokenA, feesTokenB, abi.encodePacked(newIV));
        return tradeDetails;
    }

    function _getTradeDetailsExactBOutput(uint256 exactAmountBOut) internal override returns (TradeDetails memory) {
        (uint256 amountAIn, uint256 newIV, uint256 feesTokenA, uint256 feesTokenB) = _getOptionTradeDetailsExactBOutput(
            exactAmountBOut
        );

        TradeDetails memory tradeDetails = TradeDetails(amountAIn, feesTokenA, feesTokenB, abi.encodePacked(newIV));
        return tradeDetails;
    }

    /**
     * @dev If a option is ITM, either PUTs or CALLs, the minimum price that it would cost is the difference between the spot price and strike price. If the target price after applying slippage is above this minimum, the function
     * returns true.
     * @param newTargetPrice the new ABPrice after slippage (how many units of tokenB, to buy 1 option)
     * @param spotPrice current underlying asset spot price during this transaction
     * @return true if is a valid target price (above the minimum)
     */
    function _isValidTargetPrice(uint256 newTargetPrice, uint256 spotPrice) internal view returns (bool) {
        if (priceProperties.optionType == IPodOption.OptionType.PUT) {
            if (spotPrice < priceProperties.strikePrice) {
                return
                    newTargetPrice >
                    priceProperties.strikePrice.sub(spotPrice).div(10**PRICING_DECIMALS.sub(tokenBDecimals()));
            }
        } else {
            if (spotPrice > priceProperties.strikePrice) {
                return
                    newTargetPrice >
                    spotPrice.sub(priceProperties.strikePrice).div(10**PRICING_DECIMALS.sub(tokenBDecimals()));
            }
        }
        return true;
    }

    function _onAddLiquidity(UserDepositSnapshot memory _userDepositSnapshot, address owner) internal override {
        uint256 currentQuotesA = feePoolA.sharesOf(owner);
        uint256 currentQuotesB = feePoolB.sharesOf(owner);
        uint256 amountOfQuotesAToAdd = 0;
        uint256 amountOfQuotesBToAdd = 0;

        uint256 totalQuotesA = _userDepositSnapshot.tokenABalance.mul(10**FIMP_DECIMALS).div(_userDepositSnapshot.fImp);

        if (totalQuotesA > currentQuotesA) {
            amountOfQuotesAToAdd = totalQuotesA.sub(currentQuotesA);
        }

        uint256 totalQuotesB = _userDepositSnapshot.tokenBBalance.mul(10**FIMP_DECIMALS).div(_userDepositSnapshot.fImp);

        if (totalQuotesB > currentQuotesB) {
            amountOfQuotesBToAdd = totalQuotesB.sub(currentQuotesB);
        }

        feePoolA.mint(owner, amountOfQuotesAToAdd);
        feePoolB.mint(owner, amountOfQuotesBToAdd);
    }

    function _onRemoveLiquidity(UserDepositSnapshot memory _userDepositSnapshot, address owner) internal override {
        uint256 currentQuotesA = feePoolA.sharesOf(owner);
        uint256 currentQuotesB = feePoolB.sharesOf(owner);

        uint256 amountOfQuotesAToRemove = currentQuotesA.sub(
            _userDepositSnapshot.tokenABalance.mul(10**FIMP_DECIMALS).div(_userDepositSnapshot.fImp)
        );
        uint256 amountOfQuotesBToRemove = currentQuotesB.sub(
            _userDepositSnapshot.tokenBBalance.mul(10**FIMP_DECIMALS).div(_userDepositSnapshot.fImp)
        );

        if (amountOfQuotesAToRemove > 0) {
            feePoolA.withdraw(owner, amountOfQuotesAToRemove);
        }
        if (amountOfQuotesBToRemove > 0) {
            feePoolB.withdraw(owner, amountOfQuotesBToRemove);
        }
    }

    function _onTrade(TradeDetails memory tradeDetails) internal override {
        uint256 newIV = abi.decode(tradeDetails.params, (uint256));
        priceProperties.currentIV = newIV;

        IERC20(tokenB()).safeTransfer(address(feePoolA), tradeDetails.feesTokenA);
        IERC20(tokenB()).safeTransfer(address(feePoolB), tradeDetails.feesTokenB);
    }

    function _emergencyStopCheck() private view {
        IEmergencyStop emergencyStop = IEmergencyStop(configurationManager.getEmergencyStop());
        require(
<<<<<<< HEAD
            !emergencyStop.isStopped(address(this)) &&
                !emergencyStop.isStopped(configurationManager.getPriceProvider()) &&
                !emergencyStop.isStopped(configurationManager.getPricingMethod()),
=======
            !emergencyStop.isStopped(configurationManager.getPriceProvider()) &&
                !emergencyStop.isStopped(configurationManager.getPricingMethod()) &&
                !emergencyStop.isStopped(configurationManager.getIVGuesser()),
>>>>>>> 5f652aa1
            "Pool: Pool is stopped"
        );
    }

    function _getTradeInfo() private {
        uint256 spotPrice = _getSpotPrice(priceProperties.underlyingAsset, PRICING_DECIMALS);
        emit TradeInfo(spotPrice, priceProperties.currentIV);
    }
}<|MERGE_RESOLUTION|>--- conflicted
+++ resolved
@@ -833,15 +833,9 @@
     function _emergencyStopCheck() private view {
         IEmergencyStop emergencyStop = IEmergencyStop(configurationManager.getEmergencyStop());
         require(
-<<<<<<< HEAD
             !emergencyStop.isStopped(address(this)) &&
                 !emergencyStop.isStopped(configurationManager.getPriceProvider()) &&
                 !emergencyStop.isStopped(configurationManager.getPricingMethod()),
-=======
-            !emergencyStop.isStopped(configurationManager.getPriceProvider()) &&
-                !emergencyStop.isStopped(configurationManager.getPricingMethod()) &&
-                !emergencyStop.isStopped(configurationManager.getIVGuesser()),
->>>>>>> 5f652aa1
             "Pool: Pool is stopped"
         );
     }
