// SPDX-License-Identifier: MIT
pragma solidity 0.6.12;

import "@openzeppelin/contracts/math/SafeMath.sol";
import "@openzeppelin/contracts/utils/Address.sol";
import "./AMM.sol";
import "../lib/CappedPool.sol";
import "../interfaces/IPriceProvider.sol";
import "../interfaces/IBlackScholes.sol";
import "../interfaces/ISigma.sol";
import "../interfaces/IPodOption.sol";
import "../interfaces/IOptionAMMPool.sol";
import "../interfaces/IFeePool.sol";
import "../interfaces/IConfigurationManager.sol";
import "../interfaces/IEmergencyStop.sol";

/**
 * Represents an Option specific single-sided AMM.
 *
 * The tokenA MUST be an PodOption contract implementation.
 * The tokenB is preferable to be an stable asset such as DAI or USDC.
 *
 * There are 4 external contracts used by this contract:
 *
 * - priceProvider: responsible for the the spot price of the option's underlying asset.
 * - priceMethod: responsible for the current price of the option itself.
 * - impliedVolatility: responsible for one of the priceMethod inputs:
 *     implied Volatility (also known as sigma)
 * - feePoolA and feePoolB: responsible for handling Liquidity providers fees.
 */

contract OptionAMMPool is AMM, IOptionAMMPool, CappedPool {
    using SafeMath for uint256;
    uint256 public constant PRICING_DECIMALS = 18;
    uint256 private constant _SECONDS_IN_A_YEAR = 31536000;

    // External Contracts
    /**
     * @notice store globally accessed configurations
     */
    IConfigurationManager public configurationManager;

    /**
     * @notice responsible for handling Liquidity providers fees of the token A
     */
    IFeePool public feePoolA;

    /**
     * @notice responsible for handling Liquidity providers fees of the token B
     */
    IFeePool public feePoolB;

    // Option Info
    struct PriceProperties {
        uint256 expiration;
        uint256 startOfExerciseWindow;
        uint256 strikePrice;
        address underlyingAsset;
        IPodOption.OptionType optionType;
        uint256 currentSigma;
        int256 riskFree;
        uint256 sigmaInitialGuess;
    }

    /**
     * @notice priceProperties are all information needed to handle the price discovery method
     * most of the properties will be used by getABPrice
     */
    PriceProperties public priceProperties;

    constructor(
        address _optionAddress,
        address _stableAsset,
        uint256 _initialSigma,
        address _feePoolA,
        address _feePoolB,
        IConfigurationManager _configurationManager
    ) public AMM(_optionAddress, _stableAsset) CappedPool(_configurationManager) {
        require(Address.isContract(_feePoolA) && Address.isContract(_feePoolB), "Pool: Invalid fee pools");
        require(
            IPodOption(_optionAddress).exerciseType() == IPodOption.ExerciseType.EUROPEAN,
            "Pool: invalid exercise type"
        );

        priceProperties.currentSigma = _initialSigma;
        priceProperties.sigmaInitialGuess = _initialSigma;
        priceProperties.underlyingAsset = IPodOption(_optionAddress).underlyingAsset();
        priceProperties.expiration = IPodOption(_optionAddress).expiration();
        priceProperties.startOfExerciseWindow = IPodOption(_optionAddress).startOfExerciseWindow();
        priceProperties.optionType = IPodOption(_optionAddress).optionType();

        uint256 strikePrice = IPodOption(_optionAddress).strikePrice();
        uint256 strikePriceDecimals = IPodOption(_optionAddress).strikePriceDecimals();

        require(strikePriceDecimals <= PRICING_DECIMALS, "Pool: invalid strikePrice unit");
        require(tokenBDecimals() <= PRICING_DECIMALS, "Pool: invalid tokenB unit");
        uint256 strikePriceWithRightDecimals = strikePrice.mul(10**(PRICING_DECIMALS - strikePriceDecimals));

        priceProperties.strikePrice = strikePriceWithRightDecimals;

        feePoolA = IFeePool(_feePoolA);
        feePoolB = IFeePool(_feePoolB);
        configurationManager = IConfigurationManager(_configurationManager);
    }

    /**
     * @notice addLiquidity in any proportion of tokenA or tokenB
     *
     * @dev This function can only be called before option expiration
     *
     * @param amountOfA amount of TokenA to add
     * @param amountOfB amount of TokenB to add
     * @param owner address of the account that will have ownership of the liquidity
     */
    function addLiquidity(
        uint256 amountOfA,
        uint256 amountOfB,
        address owner
    ) external override capped(tokenB(), amountOfB) {
        _beforeStartOfExerciseWindow();
        _emergencyStopCheck();
        _addLiquidity(amountOfA, amountOfB, owner);
    }

    /**
     * @notice removeLiquidity in any proportion of tokenA or tokenB
     *
     * @param amountOfA amount of TokenA to add
     * @param amountOfB amount of TokenB to add
     */
    function removeLiquidity(uint256 amountOfA, uint256 amountOfB) external override {
        _emergencyStopCheck();
        _removeLiquidity(amountOfA, amountOfB);
    }

    /**
     * @notice tradeExactAInput msg.sender is able to trade exact amount of token A in exchange for minimum
     * amount of token B and send the tokens B to the owner. After that, this function also updates the
     * priceProperties.* currentSigma
     *
     * @dev sigmaInitialGuess is a parameter for gas saving costs purpose. Instead of calculating the new sigma
     * out of thin ar, caller can help the Numeric Method achieve the result in less iterations with this parameter.
     * In order to know which guess the caller should use, call the getOptionTradeDetailsExactAInput first.
     *
     * @param exactAmountAIn exact amount of A token that will be transfer from msg.sender
     * @param minAmountBOut minimum acceptable amount of token B to transfer to owner
     * @param owner the destination address that will receive the token B
     * @param sigmaInitialGuess The first guess that the Numeric Method (getPutSigma / getCallSigma) should use
     */
    function tradeExactAInput(
        uint256 exactAmountAIn,
        uint256 minAmountBOut,
        address owner,
        uint256 sigmaInitialGuess
    ) external override returns (uint256) {
        _beforeStartOfExerciseWindow();
        _emergencyStopCheck();
        priceProperties.sigmaInitialGuess = sigmaInitialGuess;
        return _tradeExactAInput(exactAmountAIn, minAmountBOut, owner);
    }

    /**
     * @notice _tradeExactAOutput owner is able to receive exact amount of token A in exchange of a max
     * acceptable amount of token B transfer from the msg.sender. After that, this function also updates
     * the priceProperties.currentSigma
     *
     * @dev sigmaInitialGuess is a parameter for gas saving costs purpose. Instead of calculating the new sigma
     * out of thin ar, caller can help the Numeric Method achieve the result in less iterations with this parameter.
     * In order to know which guess the caller should use, call the getOptionTradeDetailsExactAOutput first.
     *
     * @param exactAmountAOut exact amount of token A that will be transfer to owner
     * @param maxAmountBIn maximum acceptable amount of token B to transfer from msg.sender
     * @param owner the destination address that will receive the token A
     * @param sigmaInitialGuess The first guess that the Numeric Method (getPutSigma / getCallSigma) should use
     */
    function tradeExactAOutput(
        uint256 exactAmountAOut,
        uint256 maxAmountBIn,
        address owner,
        uint256 sigmaInitialGuess
    ) external override returns (uint256) {
        _beforeStartOfExerciseWindow();
        _emergencyStopCheck();
        priceProperties.sigmaInitialGuess = sigmaInitialGuess;
        return _tradeExactAOutput(exactAmountAOut, maxAmountBIn, owner);
    }

    /**
     * @notice _tradeExactBInput msg.sender is able to trade exact amount of token B in exchange for minimum
     * amount of token A sent to the owner. After that, this function also updates the priceProperties.currentSigma
     *
     * @dev sigmaInitialGuess is a parameter for gas saving costs purpose. Instead of calculating the new sigma
     * out of thin ar, caller can help the Numeric Method achieve the result ini less iterations with this parameter.
     * In order to know which guess the caller should use, call the getOptionTradeDetailsExactBInput first.
     *
     * @param exactAmountBIn exact amount of token B that will be transfer from msg.sender
     * @param minAmountAOut minimum acceptable amount of token A to transfer to owner
     * @param owner the destination address that will receive the token A
     * @param sigmaInitialGuess The first guess that the Numeric Method (getPutSigma / getCallSigma) should use
     */
    function tradeExactBInput(
        uint256 exactAmountBIn,
        uint256 minAmountAOut,
        address owner,
        uint256 sigmaInitialGuess
    ) external override returns (uint256) {
        _beforeStartOfExerciseWindow();
        _emergencyStopCheck();
        priceProperties.sigmaInitialGuess = sigmaInitialGuess;
        return _tradeExactBInput(exactAmountBIn, minAmountAOut, owner);
    }

    /**
     * @notice _tradeExactBOutput owner is able to receive exact amount of token B in exchange of a max
     * acceptable amount of token A transfer from msg.sender. After that, this function also updates the
     * priceProperties.currentSigma
     *
     * @dev sigmaInitialGuess is a parameter for gas saving costs purpose. Instead of calculating the new sigma
     * out of thin ar, caller can help the Numeric Method achieve the result ini less iterations with this parameter.
     * In order to know which guess the caller should use, call the getOptionTradeDetailsExactBOutput first.
     *
     * @param exactAmountBOut exact amount of token B that will be transfer to owner
     * @param maxAmountAIn maximum acceptable amount of token A to transfer from msg.sender
     * @param owner the destination address that will receive the token B
     * @param sigmaInitialGuess The first guess that the Numeric Method (getPutSigma / getCallSigma) should use
     */
    function tradeExactBOutput(
        uint256 exactAmountBOut,
        uint256 maxAmountAIn,
        address owner,
        uint256 sigmaInitialGuess
    ) external override returns (uint256) {
        _beforeStartOfExerciseWindow();
        _emergencyStopCheck();
        priceProperties.sigmaInitialGuess = sigmaInitialGuess;
        return _tradeExactBOutput(exactAmountBOut, maxAmountAIn, owner);
    }

    /**
     * @notice getABPrice This function wll call internal function _getABPrice that will calculate the
     * calculate the ABPrice based on current market conditions. It calculates only the unit price AB, not taking in
     * consideration the slippage.
     *
     * @return ABPrice ABPrice is the unit price AB. Meaning how many units of B, buys 1 unit of A
     */
    function getABPrice() external override view returns (uint256 ABPrice) {
        return _getABPrice();
    }

    /**
     * @notice getOptionTradeDetailsExactAInput view function that simulates a trade, in order the preview
     * the amountBOut, the new sigma (IV), that will be used as the sigmaInitialGuess if caller wants to perform
     * a trade in sequence. Also returns the amount of Fees that will be payed to liquidity pools A and B.
     *
     * @param exactAmountAIn amount of token A that will by transfer from msg.sender to the pool
     *
     * @return amountBOut amount of B in exchange of the exactAmountAIn
     * @return newIV the new sigma that this trade will result
     * @return feesTokenA amount of fees of collected by token A
     * @return feesTokenB amount of fees of collected by token B
     */
    function getOptionTradeDetailsExactAInput(uint256 exactAmountAIn)
        external
        override
        view
        returns (
            uint256 amountBOut,
            uint256 newIV,
            uint256 feesTokenA,
            uint256 feesTokenB
        )
    {
        return _getOptionTradeDetailsExactAInput(exactAmountAIn);
    }

    /**
     * @notice getOptionTradeDetailsExactAOutput view function that simulates a trade, in order the preview
     * the amountBIn, the new sigma (IV), that will be used as the sigmaInitialGuess if caller wants to perform
     * a trade in sequence. Also returns the amount of Fees that will be payed to liquidity pools A and B.
     *
     * @param exactAmountAOut amount of token A that will by transfer from pool to the msg.sender/owner
     *
     * @return amountBIn amount of B that will be transfer from msg.sender to the pool
     * @return newIV the new sigma that this trade will result
     * @return feesTokenA amount of fees of collected by token A
     * @return feesTokenB amount of fees of collected by token B
     */
    function getOptionTradeDetailsExactAOutput(uint256 exactAmountAOut)
        external
        override
        view
        returns (
            uint256 amountBIn,
            uint256 newIV,
            uint256 feesTokenA,
            uint256 feesTokenB
        )
    {
        return _getOptionTradeDetailsExactAOutput(exactAmountAOut);
    }

    /**
     * @notice getOptionTradeDetailsExactBInput view function that simulates a trade, in order the preview
     * the amountAOut, the new sigma (IV), that will be used as the sigmaInitialGuess if caller wants to perform
     * a trade in sequence. Also returns the amount of Fees that will be payed to liquidity pools A and B.
     *
     * @param exactAmountBIn amount of token B that will by transfer from msg.sender to the pool
     *
     * @return amountAOut amount of A that will be transfer from contract to owner
     * @return newIV the new sigma that this trade will result
     * @return feesTokenA amount of fees of collected by token A
     * @return feesTokenB amount of fees of collected by token B
     */
    function getOptionTradeDetailsExactBInput(uint256 exactAmountBIn)
        external
        override
        view
        returns (
            uint256 amountAOut,
            uint256 newIV,
            uint256 feesTokenA,
            uint256 feesTokenB
        )
    {
        return _getOptionTradeDetailsExactBInput(exactAmountBIn);
    }

    /**
     * @notice getOptionTradeDetailsExactBOutput view function that simulates a trade, in order the preview
     * the amountAIn, the new sigma (IV), that will be used as the sigmaInitialGuess if caller wants to perform
     * a trade in sequence. Also returns the amount of Fees that will be payed to liquidity pools A and B.
     *
     * @param exactAmountBOut amount of token B that will by transfer from pool to the msg.sender/owner
     *
     * @return amountAIn amount of A that will be transfer from msg.sender to the pool
     * @return newIV the new sigma that this trade will result
     * @return feesTokenA amount of fees of collected by token A
     * @return feesTokenB amount of fees of collected by token B
     */
    function getOptionTradeDetailsExactBOutput(uint256 exactAmountBOut)
        external
        override
        view
        returns (
            uint256 amountAIn,
            uint256 newIV,
            uint256 feesTokenA,
            uint256 feesTokenB
        )
    {
        return _getOptionTradeDetailsExactBOutput(exactAmountBOut);
    }

    /**
     * @notice getSpotPrice Check the spot price of given asset with a certain precision controlled by decimalsOutput
     *
     * @param asset address to check the spot price
     * @param decimalsOutput number of decimals of the response
     *
     * @return spotPrice amount of A that will be transfer from msg.sender to the pool
     */

    function getSpotPrice(address asset, uint256 decimalsOutput) external override view returns (uint256 spotPrice) {
        return _getSpotPrice(asset, decimalsOutput);
    }

    function _calculateNewABPrice(uint256 spotPrice, uint256 timeToMaturity) internal view returns (uint256) {
        if (timeToMaturity == 0) {
            return 0;
        }
        IBlackScholes pricingMethod = IBlackScholes(configurationManager.getPricingMethod());
        uint256 newABPrice;

        if (priceProperties.optionType == IPodOption.OptionType.PUT) {
            newABPrice = pricingMethod.getPutPrice(
                spotPrice,
                priceProperties.strikePrice,
                priceProperties.currentSigma,
                timeToMaturity,
                priceProperties.riskFree
            );
        } else {
            newABPrice = pricingMethod.getCallPrice(
                spotPrice,
                priceProperties.strikePrice,
                priceProperties.currentSigma,
                timeToMaturity,
                priceProperties.riskFree
            );
        }
        if (newABPrice == 0) {
            return 0;
        }
        uint256 newABPriceWithDecimals = newABPrice.div(10**(PRICING_DECIMALS.sub(tokenBDecimals())));
        return newABPriceWithDecimals;
    }

    /**
     * @dev Check for functions which are only allowed to be executed
     * BEFORE start of exercise window.
     */
    function _beforeStartOfExerciseWindow() internal view {
        require(block.timestamp < priceProperties.startOfExerciseWindow, "Pool: exercise window has started");
    }

    /**
     * @dev returns maturity in years with 18 decimals
     */
    function _getTimeToMaturityInYears() internal view returns (uint256) {
        if (block.timestamp >= priceProperties.expiration) {
            return 0;
        }
        return priceProperties.expiration.sub(block.timestamp).mul(10**PRICING_DECIMALS).div(_SECONDS_IN_A_YEAR);
    }

    function _getPoolAmounts(uint256 newABPrice) internal view returns (uint256 poolAmountA, uint256 poolAmountB) {
        (uint256 totalAmountA, uint256 totalAmountB) = _getPoolBalances();
        if (newABPrice != 0) {
            poolAmountA = _min(totalAmountA, totalAmountB.mul(10**uint256(tokenADecimals())).div(newABPrice));
            poolAmountB = _min(totalAmountB, totalAmountA.mul(newABPrice).div(10**uint256(tokenADecimals())));
        }
        return (poolAmountA, poolAmountB);
    }

    function _getABPrice() internal override view returns (uint256) {
        uint256 spotPrice = _getSpotPrice(priceProperties.underlyingAsset, PRICING_DECIMALS);
        uint256 timeToMaturity = _getTimeToMaturityInYears();

        uint256 newABPrice = _calculateNewABPrice(spotPrice, timeToMaturity);
        return newABPrice;
    }

    function _getSpotPrice(address asset, uint256 decimalsOutput) internal view returns (uint256) {
        IPriceProvider priceProvider = IPriceProvider(configurationManager.getPriceProvider());
        uint256 spotPrice = priceProvider.getAssetPrice(asset);
        uint256 spotPriceDecimals = priceProvider.getAssetDecimals(asset);
        uint256 diffDecimals;
        uint256 spotPriceWithRightPrecision;

        if (decimalsOutput <= spotPriceDecimals) {
            diffDecimals = spotPriceDecimals.sub(decimalsOutput);
            spotPriceWithRightPrecision = spotPrice.div(10**diffDecimals);
        } else {
            diffDecimals = decimalsOutput.sub(spotPriceDecimals);
            spotPriceWithRightPrecision = spotPrice.mul(10**diffDecimals);
        }
        return spotPriceWithRightPrecision;
    }

    function _getNewIV(
        uint256 newTargetABPrice,
        uint256 spotPrice,
        uint256 timeToMaturity,
        PriceProperties memory properties
    ) internal view returns (uint256) {
        uint256 newTargetABPriceWithDecimals = newTargetABPrice.mul(10**(PRICING_DECIMALS.sub(tokenBDecimals())));
        uint256 newIV;
        ISigma impliedVolatility = ISigma(configurationManager.getImpliedVolatility());
        if (priceProperties.optionType == IPodOption.OptionType.PUT) {
            (newIV, ) = impliedVolatility.getPutSigma(
                newTargetABPriceWithDecimals,
                properties.sigmaInitialGuess,
                spotPrice,
                properties.strikePrice,
                timeToMaturity,
                properties.riskFree
            );
        } else {
            (newIV, ) = impliedVolatility.getCallSigma(
                newTargetABPriceWithDecimals,
                properties.sigmaInitialGuess,
                spotPrice,
                properties.strikePrice,
                timeToMaturity,
                properties.riskFree
            );
        }
        return newIV;
    }

    function _getOptionTradeDetailsExactAInput(uint256 exactAmountAIn)
        internal
        view
        returns (
            uint256,
            uint256,
            uint256,
            uint256
        )
    {
        uint256 spotPrice = _getSpotPrice(priceProperties.underlyingAsset, PRICING_DECIMALS);
        uint256 timeToMaturity = _getTimeToMaturityInYears();
        uint256 newABPrice = _calculateNewABPrice(spotPrice, timeToMaturity);
        if (newABPrice == 0) {
            return (0, 0, 0, 0);
        }

        (uint256 amountBOutPool, uint256 newTargetABPrice) = _getAmountBOutPool(newABPrice, exactAmountAIn);

        uint256 feesTokenA = feePoolA.getCollectable(amountBOutPool);
        uint256 feesTokenB = feePoolB.getCollectable(amountBOutPool);

        uint256 amountBOutUser = amountBOutPool.sub(feesTokenA).sub(feesTokenB);

        uint256 newIV = _getNewIV(newTargetABPrice, spotPrice, timeToMaturity, priceProperties);

        return (amountBOutUser, newIV, feesTokenA, feesTokenB);
    }

    function _getAmountBOutPool(uint256 newABPrice, uint256 exactAmountAIn)
        internal
        view
        returns (uint256 amountBOut, uint256 newPrice)
    {
        (uint256 poolAmountA, uint256 poolAmountB) = _getPoolAmounts(newABPrice);
        uint256 productConstant = poolAmountA.mul(poolAmountB);
        amountBOut = poolAmountB.sub(productConstant.div(poolAmountA.add(exactAmountAIn)));
        newPrice = poolAmountB.sub(amountBOut).mul(10**uint256(tokenADecimals())).div(poolAmountA.add(exactAmountAIn));
    }

    function _getOptionTradeDetailsExactAOutput(uint256 exactAmountAOut)
        internal
        view
        returns (
            uint256,
            uint256,
            uint256,
            uint256
        )
    {
        uint256 spotPrice = _getSpotPrice(priceProperties.underlyingAsset, PRICING_DECIMALS);
        uint256 timeToMaturity = _getTimeToMaturityInYears();

        uint256 newABPrice = _calculateNewABPrice(spotPrice, timeToMaturity);
        if (newABPrice == 0) {
            return (0, 0, 0, 0);
        }

<<<<<<< HEAD
        (uint256 amountBInPool, uint256 newTargetABPrice) = _getAmountBInPool(exactAmountAOut, newABPrice);

=======
        uint256 amountBInPool = _getAmountBInPool(exactAmountAOut, newABPrice);
>>>>>>> 5d71e9ec
        uint256 feesTokenA = feePoolA.getCollectable(amountBInPool);
        uint256 feesTokenB = feePoolB.getCollectable(amountBInPool);

        uint256 amountBInUser = amountBInPool.add(feesTokenA).add(feesTokenB);

        uint256 newIV = _getNewIV(newTargetABPrice, spotPrice, timeToMaturity, priceProperties);

        return (amountBInUser, newIV, feesTokenA, feesTokenB);
    }

    function _getAmountBInPool(uint256 exactAmountAOut, uint256 newABPrice)
        internal
        view
        returns (uint256 amountBIn, uint256 newPrice)
    {
        (uint256 poolAmountA, uint256 poolAmountB) = _getPoolAmounts(newABPrice);
        uint256 productConstant = poolAmountA.mul(poolAmountB);
        amountBIn = productConstant.div(poolAmountA.sub(exactAmountAOut)).sub(poolAmountB);
        newPrice = poolAmountB.add(amountBIn).mul(10**uint256(tokenADecimals())).div(poolAmountA.sub(exactAmountAOut));
    }

    function _getOptionTradeDetailsExactBInput(uint256 exactAmountBIn)
        internal
        view
        returns (
            uint256,
            uint256,
            uint256,
            uint256
        )
    {
        uint256 spotPrice = _getSpotPrice(priceProperties.underlyingAsset, PRICING_DECIMALS);
        uint256 timeToMaturity = _getTimeToMaturityInYears();

        uint256 newABPrice = _calculateNewABPrice(spotPrice, timeToMaturity);
        if (newABPrice == 0) {
            return (0, 0, 0, 0);
        }

        uint256 feesTokenA = feePoolA.getCollectable(exactAmountBIn);
        uint256 feesTokenB = feePoolB.getCollectable(exactAmountBIn);
        uint256 poolBIn = exactAmountBIn.sub(feesTokenA).sub(feesTokenB);

        (uint256 amountAOut, uint256 newTargetABPrice) = _getAmountAOut(newABPrice, poolBIn);

        uint256 newIV = _getNewIV(newTargetABPrice, spotPrice, timeToMaturity, priceProperties);

        return (amountAOut, newIV, feesTokenA, feesTokenB);
    }

    function _getAmountAOut(uint256 newABPrice, uint256 poolBIn)
        internal
        view
        returns (uint256 amountAOut, uint256 newPrice)
    {
        (uint256 poolAmountA, uint256 poolAmountB) = _getPoolAmounts(newABPrice);
        uint256 productConstant = poolAmountA.mul(poolAmountB);
        amountAOut = poolAmountA.sub(productConstant.div(poolAmountB.add(poolBIn)));
        newPrice = poolAmountB.add(poolBIn).mul(10**uint256(tokenADecimals())).div(poolAmountA.sub(amountAOut));
    }

    function _getOptionTradeDetailsExactBOutput(uint256 exactAmountBOut)
        internal
        view
        returns (
            uint256,
            uint256,
            uint256,
            uint256
        )
    {
        uint256 spotPrice = _getSpotPrice(priceProperties.underlyingAsset, PRICING_DECIMALS);
        uint256 timeToMaturity = _getTimeToMaturityInYears();

        uint256 newABPrice = _calculateNewABPrice(spotPrice, timeToMaturity);
        if (newABPrice == 0) {
            return (0, 0, 0, 0);
        }

        uint256 feesTokenA = feePoolA.getCollectable(exactAmountBOut);
        uint256 feesTokenB = feePoolB.getCollectable(exactAmountBOut);

        (uint256 amountAInPool, uint256 newTargetABPrice) = _getAmountAIn(
            exactAmountBOut,
            feesTokenA,
            feesTokenB,
            newABPrice
        );

        uint256 newIV = _getNewIV(newTargetABPrice, spotPrice, timeToMaturity, priceProperties);

        return (amountAInPool, newIV, feesTokenA, feesTokenB);
    }

    function _getAmountAIn(
        uint256 exactAmountBOut,
        uint256 feesTokenA,
        uint256 feesTokenB,
        uint256 newABPrice
    ) internal view returns (uint256 amountAInPool, uint256 newPrice) {
        (uint256 poolAmountA, uint256 poolAmountB) = _getPoolAmounts(newABPrice);
        uint256 productConstant = poolAmountA.mul(poolAmountB);
        uint256 poolBOut = exactAmountBOut.add(feesTokenA).add(feesTokenB);
        amountAInPool = productConstant.div(poolAmountB.sub(poolBOut)).sub(poolAmountA);
        newPrice = poolAmountB.sub(poolBOut).mul(10**uint256(tokenADecimals())).div(poolAmountA.add(amountAInPool));
    }

    function _getTradeDetailsExactAInput(uint256 exactAmountAIn) internal override returns (TradeDetails memory) {
        (uint256 amountBOut, uint256 newIV, uint256 feesTokenA, uint256 feesTokenB) = _getOptionTradeDetailsExactAInput(
            exactAmountAIn
        );

        TradeDetails memory tradeDetails = TradeDetails(amountBOut, feesTokenA, feesTokenB, abi.encodePacked(newIV));
        return tradeDetails;
    }

    function _getTradeDetailsExactAOutput(uint256 exactAmountAOut) internal override returns (TradeDetails memory) {
        (uint256 amountBIn, uint256 newIV, uint256 feesTokenA, uint256 feesTokenB) = _getOptionTradeDetailsExactAOutput(
            exactAmountAOut
        );

        TradeDetails memory tradeDetails = TradeDetails(amountBIn, feesTokenA, feesTokenB, abi.encodePacked(newIV));
        return tradeDetails;
    }

    function _getTradeDetailsExactBInput(uint256 exactAmountBIn) internal override returns (TradeDetails memory) {
        (uint256 amountAOut, uint256 newIV, uint256 feesTokenA, uint256 feesTokenB) = _getOptionTradeDetailsExactBInput(
            exactAmountBIn
        );

        TradeDetails memory tradeDetails = TradeDetails(amountAOut, feesTokenA, feesTokenB, abi.encodePacked(newIV));
        return tradeDetails;
    }

    function _getTradeDetailsExactBOutput(uint256 exactAmountBOut) internal override returns (TradeDetails memory) {
        (uint256 amountAIn, uint256 newIV, uint256 feesTokenA, uint256 feesTokenB) = _getOptionTradeDetailsExactBOutput(
            exactAmountBOut
        );

        TradeDetails memory tradeDetails = TradeDetails(amountAIn, feesTokenA, feesTokenB, abi.encodePacked(newIV));
        return tradeDetails;
    }

    function _onAddLiquidity(UserDepositSnapshot memory _userDepositSnapshot, address owner) internal override {
        uint256 currentQuotesA = feePoolA.sharesOf(owner);
        uint256 currentQuotesB = feePoolB.sharesOf(owner);
        uint256 amountOfQuotesAToAdd = 0;
        uint256 amountOfQuotesBToAdd = 0;

        uint256 totalQuotesA = _userDepositSnapshot.tokenABalance.mul(10**FIMP_DECIMALS).div(_userDepositSnapshot.fImp);

        if (totalQuotesA > currentQuotesA) {
            amountOfQuotesAToAdd = totalQuotesA.sub(currentQuotesA);
        }

        uint256 totalQuotesB = _userDepositSnapshot.tokenBBalance.mul(10**FIMP_DECIMALS).div(_userDepositSnapshot.fImp);

        if (totalQuotesB > currentQuotesB) {
            amountOfQuotesBToAdd = totalQuotesB.sub(currentQuotesB);
        }

        feePoolA.mint(owner, amountOfQuotesAToAdd);
        feePoolB.mint(owner, amountOfQuotesBToAdd);
    }

    function _onRemoveLiquidity(UserDepositSnapshot memory _userDepositSnapshot, address owner) internal override {
        uint256 currentQuotesA = feePoolA.sharesOf(owner);
        uint256 currentQuotesB = feePoolB.sharesOf(owner);

        uint256 amountOfQuotesAToRemove = currentQuotesA.sub(
            _userDepositSnapshot.tokenABalance.mul(10**FIMP_DECIMALS).div(_userDepositSnapshot.fImp)
        );
        uint256 amountOfQuotesBToRemove = currentQuotesB.sub(
            _userDepositSnapshot.tokenBBalance.mul(10**FIMP_DECIMALS).div(_userDepositSnapshot.fImp)
        );

        if (amountOfQuotesAToRemove > 0) {
            feePoolA.withdraw(owner, amountOfQuotesAToRemove);
        }
        if (amountOfQuotesBToRemove > 0) {
            feePoolB.withdraw(owner, amountOfQuotesBToRemove);
        }
    }

    function _onTrade(TradeDetails memory tradeDetails) internal {
        uint256 newSigma = abi.decode(tradeDetails.params, (uint256));
        priceProperties.currentSigma = newSigma;

        IERC20(tokenB()).safeTransfer(address(feePoolA), tradeDetails.feesTokenA);
        IERC20(tokenB()).safeTransfer(address(feePoolB), tradeDetails.feesTokenB);
    }

    function _onTradeExactAInput(TradeDetails memory tradeDetails) internal override {
        _onTrade(tradeDetails);
    }

    function _onTradeExactAOutput(TradeDetails memory tradeDetails) internal override {
        _onTrade(tradeDetails);
    }

    function _onTradeExactBInput(TradeDetails memory tradeDetails) internal override {
        _onTrade(tradeDetails);
    }

    function _onTradeExactBOutput(TradeDetails memory tradeDetails) internal override {
        _onTrade(tradeDetails);
    }

    function _emergencyStopCheck() private view {
        IEmergencyStop emergencyStop = IEmergencyStop(configurationManager.getEmergencyStop());
        require(
            !emergencyStop.isStopped(configurationManager.getPriceProvider()) &&
                !emergencyStop.isStopped(configurationManager.getPricingMethod()) &&
                !emergencyStop.isStopped(configurationManager.getImpliedVolatility()),
            "Pool: Pool is stopped"
        );
    }
}<|MERGE_RESOLUTION|>--- conflicted
+++ resolved
@@ -536,12 +536,7 @@
             return (0, 0, 0, 0);
         }
 
-<<<<<<< HEAD
         (uint256 amountBInPool, uint256 newTargetABPrice) = _getAmountBInPool(exactAmountAOut, newABPrice);
-
-=======
-        uint256 amountBInPool = _getAmountBInPool(exactAmountAOut, newABPrice);
->>>>>>> 5d71e9ec
         uint256 feesTokenA = feePoolA.getCollectable(amountBInPool);
         uint256 feesTokenB = feePoolB.getCollectable(amountBInPool);
 
