// SPDX-License-Identifier: agpl-3.0

pragma solidity 0.6.12;

import "../interfaces/IOptionBuilder.sol";
import "../interfaces/IPodOption.sol";
<<<<<<< HEAD
import "../lib/Conversion.sol";
=======
import "../interfaces/IOptionFactory.sol";
>>>>>>> ee35855f

/**
 * @title OptionFactory
 * @author Pods Finance
 * @notice Creates and store new Options Series
 * @dev Uses IOptionBuilder to create the different types of Options
 */
<<<<<<< HEAD
contract OptionFactory is Conversion {
=======
contract OptionFactory is IOptionFactory {
>>>>>>> ee35855f
    IConfigurationManager public immutable configurationManager;
    IOptionBuilder public podPutBuilder;
    IOptionBuilder public wPodPutBuilder;
    IOptionBuilder public aavePodPutBuilder;
    IOptionBuilder public podCallBuilder;
    IOptionBuilder public wPodCallBuilder;
    IOptionBuilder public aavePodCallBuilder;

    event OptionCreated(
        address indexed deployer,
        address option,
        IPodOption.OptionType _optionType,
        IPodOption.ExerciseType _exerciseType,
        address underlyingAsset,
        address strikeAsset,
        uint256 strikePrice,
        uint256 expiration,
        uint256 exerciseWindowSize
    );

    constructor(
        address PodPutBuilder,
        address WPodPutBuilder,
        address AavePodPutBuilder,
        address PodCallBuilder,
        address WPodCallBuilder,
        address AavePodCallBuilder,
        address ConfigurationManager
    ) public {
        configurationManager = IConfigurationManager(ConfigurationManager);
        podPutBuilder = IOptionBuilder(PodPutBuilder);
        wPodPutBuilder = IOptionBuilder(WPodPutBuilder);
        aavePodPutBuilder = IOptionBuilder(AavePodPutBuilder);
        podCallBuilder = IOptionBuilder(PodCallBuilder);
        wPodCallBuilder = IOptionBuilder(WPodCallBuilder);
        aavePodCallBuilder = IOptionBuilder(AavePodCallBuilder);
    }

    /**
     * @notice Creates a new Option Series
     * @param name The option token name. Eg. "Pods Put WBTC-USDC 5000 2020-02-23"
     * @param symbol The option token symbol. Eg. "podWBTC:20AA"
     * @param optionType The option type. Eg. "0 for Put / 1 for Calls"
     * @param exerciseType The option exercise type. Eg. "0 for European, 1 for American"
     * @param underlyingAsset The underlying asset. Eg. "0xc02aaa39b223fe8d0a0e5c4f27ead9083c756cc2"
     * @param strikeAsset The strike asset. Eg. "0xa0b86991c6218b36c1d19d4a2e9eb0ce3606eb48"
     * @param strikePrice The option strike price including decimals. e.g. 5000000000
     * @param expiration The Expiration Option date in seconds. e.g. 1600178324
     * @param exerciseWindowSize The Expiration Window Size duration in seconds. E.g 24*60*60 (24h)
     * @return option The address for the newly created option
     */
    function createOption(
        string memory name,
        string memory symbol,
        IPodOption.OptionType optionType,
        IPodOption.ExerciseType exerciseType,
        address underlyingAsset,
        address strikeAsset,
        uint256 strikePrice,
        uint256 expiration,
        uint256 exerciseWindowSize,
        bool isAave
    ) external override returns (address) {
        IOptionBuilder builder;
        address wrappedNetworkToken = wrappedNetworkTokenAddress();

        if (optionType == IPodOption.OptionType.PUT) {
            if (underlyingAsset == wrappedNetworkToken) {
                builder = wPodPutBuilder;
            } else if (isAave) {
                builder = aavePodPutBuilder;
            } else {
                builder = podPutBuilder;
            }
        } else {
            if (underlyingAsset == wrappedNetworkToken) {
                builder = wPodCallBuilder;
            } else if (isAave) {
                builder = aavePodCallBuilder;
            } else {
                builder = podCallBuilder;
            }
        }

        address option = address(
            builder.buildOption(
                name,
                symbol,
                exerciseType,
                underlyingAsset,
                strikeAsset,
                strikePrice,
                expiration,
                exerciseWindowSize,
                configurationManager
            )
        );

        emit OptionCreated(
            msg.sender,
            option,
            optionType,
            exerciseType,
            underlyingAsset,
            strikeAsset,
            strikePrice,
            expiration,
            exerciseWindowSize
        );

        return option;
    }

    function wrappedNetworkTokenAddress() public view returns (address) {
        return _parseAddressFromUint(configurationManager.getParameter("WRAPPED_NETWORK_TOKEN"));
    }
}<|MERGE_RESOLUTION|>--- conflicted
+++ resolved
@@ -4,11 +4,8 @@
 
 import "../interfaces/IOptionBuilder.sol";
 import "../interfaces/IPodOption.sol";
-<<<<<<< HEAD
 import "../lib/Conversion.sol";
-=======
 import "../interfaces/IOptionFactory.sol";
->>>>>>> ee35855f
 
 /**
  * @title OptionFactory
@@ -16,11 +13,7 @@
  * @notice Creates and store new Options Series
  * @dev Uses IOptionBuilder to create the different types of Options
  */
-<<<<<<< HEAD
-contract OptionFactory is Conversion {
-=======
-contract OptionFactory is IOptionFactory {
->>>>>>> ee35855f
+contract OptionFactory is IOptionFactory, Conversion {
     IConfigurationManager public immutable configurationManager;
     IOptionBuilder public podPutBuilder;
     IOptionBuilder public wPodPutBuilder;
@@ -134,7 +127,7 @@
         return option;
     }
 
-    function wrappedNetworkTokenAddress() public view returns (address) {
+    function wrappedNetworkTokenAddress() public override returns (address) {
         return _parseAddressFromUint(configurationManager.getParameter("WRAPPED_NETWORK_TOKEN"));
     }
 }