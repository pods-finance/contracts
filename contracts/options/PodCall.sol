// SPDX-License-Identifier: MIT
pragma solidity 0.6.12;

import "./PodOption.sol";

/**
 * @title PodCall
 * @author Pods Finance
 *
 * @notice Represents a tokenized Call option series for some long/short token pair.
 *
 * @dev Call options represents the right, not the obligation to buy the underlying asset
 * for strike price units of the strike asset.
 *
 * There are four main actions that can be done with an option:
 *
 *
 * Sellers can mint fungible call option tokens by locking 1:1 units
 * of underlying asset until expiration. Buyers can exercise their call, meaning
 * buying the locked underlying asset for strike price units of strike asset.
 * At the end, seller can retrieve back its collateral, that could be the underlying asset
 * AND/OR strike based on its initial position.
 *
 * There are many option's style, but the most usual are: American and European.
 * The difference between them are the moments that the buyer is allowed to exercise and
 * the moment that seller can retrieve its locked collateral.
 *
 *  Exercise:
 *  American -> any moment until expiration
 *  European -> only after expiration and until the end of the exercise window
 *
 *  Withdraw:
 *  American -> after expiration
 *  European -> after end of exercise window
 *
 * Let's take an example: there is such an European call option series where buyers
 * may buy 1 WETH for 300 USDC until Dec 31, 2020.
 *
 * In this case:
 *
 * - Expiration date: Dec 31, 2020
 * - Underlying asset: WETH
 * - Strike asset: USDC
 * - Strike price: 300 USDC
 *
 * ETH holders may call mint() until the expiration date, which in turn:
 *
 * - Will lock their WETH into this contract
 * - Will issue option tokens corresponding to this WETH amount
 * - This contract is agnostic about where options could be bought or sold and how much the
 * the option premium should be.
 *
 * WETH holders who also hold the option tokens may call unmint() until the
 * expiration date, which in turn:
 *
 * - Will unlock their WETH from this contract
 * - Will burn the corresponding amount of options tokens
 *
 * Option token holders may call exercise() after the expiration date and
 * end of before exercise window, to exercise their option, which in turn:
 *
 * - Will buy 1 ETH for 300 USDC (the strike price) each.
 * - Will burn the corresponding amount of option tokens.
 *
 * WETH holders that minted options initially can call withdraw() after the
 * end of exercise window, which in turn:
 *
 * - Will give back its amount of collateral locked. That could be o mix of
 * underlying asset and strike asset based if and how the pool was exercised.
 *
 * IMPORTANT: Note that after expiration, option tokens are worthless since they can not
 * be exercised and it price should worth 0 in a healthy market.
 *
 */
contract PodCall is PodOption {
    constructor(
        string memory name,
        string memory symbol,
        IPodOption.ExerciseType exerciseType,
        address underlyingAsset,
        address strikeAsset,
        uint256 strikePrice,
        uint256 expiration,
        uint256 exerciseWindowSize,
        IConfigurationManager configurationManager
    )
        public
        PodOption(
            name,
            symbol,
            IPodOption.OptionType.CALL,
            exerciseType,
            underlyingAsset,
            strikeAsset,
            strikePrice,
            expiration,
            exerciseWindowSize,
            configurationManager
        )
    {} // solhint-disable-line no-empty-blocks

    /**
     * @notice Locks underlying asset and write option tokens.
     *
     * @dev The issued amount ratio is 1:1, i.e., 1 option token for 1 underlying token.
     *
     * It presumes the caller has already called IERC20.approve() on the
     * underlying token contract to move caller funds.
     *
     * This function is meant to be called by underlying token holders wanting
     * to write option tokens. Calling it will lock `amountOfOptions` units of
     * `underlyingToken` into this contract
     *
     * Options can only be minted while the series is NOT expired.
     *
     * It is also important to notice that options will be sent back
     * to `msg.sender` and not the `owner`. This behavior is designed to allow
     * proxy contracts to mint on others behalf
     *
     * @param amountOfOptions The amount option tokens to be issued
     * @param owner Which address will be the owner of the options
     */
    function mint(uint256 amountOfOptions, address owner) external override mintWindow {
        require(amountOfOptions > 0, "PodCall: you can not mint zero options");
        _mintOptions(amountOfOptions, amountOfOptions, owner);

        require(
            IERC20(underlyingAsset()).transferFrom(msg.sender, address(this), amountOfOptions),
            "PodCall: could not transfer underlying tokens from caller"
        );
        emit Mint(owner, amountOfOptions);
    }

    /**
     * @notice Unlocks collateral by burning option tokens.
     *
     * @dev In case of American options where exercise can happen before the expiration, caller
     * may receive a mix of underlying asset and strike asset.
     *
     * Options can only be burned while the series is NOT expired.
     *
     * @param amountOfOptions The amount option tokens to be burned
     */
<<<<<<< HEAD
    function unmint(uint256 amountOfOptions) external virtual override beforeExpiration {
        (uint256 strikeToSend, uint256 underlyingToSend, uint256 strikeReserves, ) = _burnOptions(
            amountOfOptions,
            msg.sender
        );
=======
    function unmint(uint256 amountOfOptions) external virtual override mintWindow {
        uint256 ownerShares = shares[msg.sender];
        require(ownerShares > 0, "PodCall: you do not have minted options");

        uint256 ownerMintedOptions = mintedOptions[msg.sender];
        require(amountOfOptions <= ownerMintedOptions, "PodCall: not enough minted options");

        uint256 strikeReserves = IERC20(strikeAsset()).balanceOf(address(this));
        uint256 underlyingReserves = IERC20(underlyingAsset()).balanceOf(address(this));

        uint256 sharesToDeduce = ownerShares.mul(amountOfOptions).div(ownerMintedOptions);

        uint256 strikeToSend = sharesToDeduce.mul(strikeReserves).div(totalShares);
        uint256 underlyingToSend = sharesToDeduce.mul(underlyingReserves).div(totalShares);

>>>>>>> 80116ebc
        require(underlyingToSend > 0, "PodCall: amount of options is too low");

        // Sends underlying asset
        require(
            IERC20(underlyingAsset()).transfer(msg.sender, underlyingToSend),
            "PodCall: could not transfer underlying tokens back to caller"
        );

        // Sends the strike asset if the option was exercised
        if (strikeReserves > 0) {
            require(strikeToSend > 0, "PodCall: amount of options is too low");
            require(
                IERC20(strikeAsset()).transfer(msg.sender, strikeToSend),
                "PodCall: could not transfer strike tokens back to caller"
            );
        }

        emit Unmint(msg.sender, amountOfOptions);
    }

    /**
     * @notice Allow Call token holders to use them to buy some amount of units
     * of underlying token for the amountOfOptions * strike price units of the
     * strike token.
     *
     * @dev It presumes the caller has already called IERC20.approve() on the
     * strike token contract to move caller funds.
     *
     * During the process:
     *
     * - The amountOfOptions units of underlying tokens are transferred to the caller
     * - The amountOfOptions option tokens are burned.
     * - The amountOfOptions * strikePrice units of strike tokens are transferred into
     * this contract as a payment for the underlying tokens.
     *
     * On American options, this function can only called anytime before expiration.
     * For European options, this function can only be called during the exerciseWindow.
     * Meaning, after expiration and before the end of exercise window.
     *
     * @param amountOfOptions The amount option tokens to be exercised
     */
    function exercise(uint256 amountOfOptions) external virtual override exerciseWindow {
        require(amountOfOptions > 0, "PodCall: you can not exercise zero options");
        // Calculate the strike amount equivalent to pay for the underlying requested
        uint256 amountStrikeToReceive = _strikeToTransfer(amountOfOptions);

        // Burn the exercised options
        _burn(msg.sender, amountOfOptions);

        // Retrieve the strike asset from caller
        require(
            IERC20(strikeAsset()).transferFrom(msg.sender, address(this), amountStrikeToReceive),
            "PodCall: could not transfer strike tokens from caller"
        );

        // Releases the underlying asset to caller, completing the exchange
        require(
            IERC20(underlyingAsset()).transfer(msg.sender, amountOfOptions),
            "PodCall: could not transfer underlying tokens to caller"
        );
        emit Exercise(msg.sender, amountOfOptions);
    }

    /**
     * @notice After series expiration, allow minters who have locked their
     * underlying asset tokens to withdraw them proportionally to their minted options.
     *
     * @dev If assets had been exercised during the option series the minter may withdraw
     * the exercised assets or a combination of exercised and underlying asset tokens.
     */
    function withdraw() external virtual override withdrawWindow {
        (uint256 strikeToSend, uint256 underlyingToSend) = _withdraw();

        require(
            IERC20(underlyingAsset()).transfer(msg.sender, underlyingToSend),
            "PodCall: could not transfer underlying tokens back to caller"
        );
        if (strikeToSend > 0) {
            require(
                IERC20(strikeAsset()).transfer(msg.sender, strikeToSend),
                "PodCall: could not transfer strike tokens back to caller"
            );
        }
        emit Withdraw(msg.sender, mintedOptions[msg.sender]);
    }
}<|MERGE_RESOLUTION|>--- conflicted
+++ resolved
@@ -141,29 +141,11 @@
      *
      * @param amountOfOptions The amount option tokens to be burned
      */
-<<<<<<< HEAD
-    function unmint(uint256 amountOfOptions) external virtual override beforeExpiration {
+    function unmint(uint256 amountOfOptions) external virtual override mintWindow {
         (uint256 strikeToSend, uint256 underlyingToSend, uint256 strikeReserves, ) = _burnOptions(
             amountOfOptions,
             msg.sender
         );
-=======
-    function unmint(uint256 amountOfOptions) external virtual override mintWindow {
-        uint256 ownerShares = shares[msg.sender];
-        require(ownerShares > 0, "PodCall: you do not have minted options");
-
-        uint256 ownerMintedOptions = mintedOptions[msg.sender];
-        require(amountOfOptions <= ownerMintedOptions, "PodCall: not enough minted options");
-
-        uint256 strikeReserves = IERC20(strikeAsset()).balanceOf(address(this));
-        uint256 underlyingReserves = IERC20(underlyingAsset()).balanceOf(address(this));
-
-        uint256 sharesToDeduce = ownerShares.mul(amountOfOptions).div(ownerMintedOptions);
-
-        uint256 strikeToSend = sharesToDeduce.mul(strikeReserves).div(totalShares);
-        uint256 underlyingToSend = sharesToDeduce.mul(underlyingReserves).div(totalShares);
-
->>>>>>> 80116ebc
         require(underlyingToSend > 0, "PodCall: amount of options is too low");
 
         // Sends underlying asset
