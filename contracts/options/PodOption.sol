// SPDX-License-Identifier: MIT
pragma solidity 0.6.12;

import "@openzeppelin/contracts/token/ERC20/ERC20.sol";
import "@openzeppelin/contracts/token/ERC20/IERC20.sol";
import "@openzeppelin/contracts/utils/Address.sol";
import "../interfaces/IPodOption.sol";
import "../lib/CappedOption.sol";
import "../lib/RequiredDecimals.sol";
import "../interfaces/IConfigurationManager.sol";

/**
 * @title PodOption
 * @author Pods Finance
 *
 * @notice This contract represents the basic structure of the financial instrument
 * known as Option, sharing logic between both a PUT or a CALL types.
 *
 * @dev There are four main actions that can be called in an Option:
 *
 * A) mint => A minter can lock collateral and create new options before expiration.
 * B) unmint => The minter who previously minted can choose for leaving its position any given time
 * until expiration.
 * C) exercise => The option bearer the can exchange its option for the collateral at the strike price.
 * D) withdraw => The minter can retrieve collateral at the end of the series.
 *
 * Depending on the type (PUT / CALL) or the exercise (AMERICAN / EUROPEAN), those functions have
 * different behave and should be override accordingly.
 */
abstract contract PodOption is IPodOption, ERC20, RequiredDecimals, CappedOption {
    /**
     * @dev Minimum allowed exercise window: 24 hours
     */
    uint256 public constant MIN_EXERCISE_WINDOW_SIZE = 86400;

    OptionType private immutable _optionType;
    ExerciseType private immutable _exerciseType;
    IConfigurationManager private immutable _configurationManager;

<<<<<<< HEAD
    address private immutable _underlyingAsset;
    address private immutable _strikeAsset;
    uint256 private immutable _strikePrice;
    uint256 private immutable _expiration;
    uint256 private immutable _endOfExerciseWindow;
=======
    uint256 private _strikePrice;
    uint8 private _strikePriceDecimals;

    uint256 private _expiration;
    uint256 private _startOfExerciseWindow;
>>>>>>> 80116ebc

    /**
     * @notice Reserve share balance
     * @dev Tracks the shares of the total asset reserve by address
     */
    mapping(address => uint256) public shares;

    /**
     * @notice Minted option balance
     * @dev Tracks amount of minted options by address
     */
    mapping(address => uint256) public mintedOptions;

    /**
     * @notice Total reserve shares
     */
    uint256 public totalShares = 0;

    constructor(
        string memory name,
        string memory symbol,
        OptionType optionType,
        ExerciseType exerciseType,
        address underlyingAsset,
        address strikeAsset,
        uint256 strikePrice,
        uint256 expiration,
        uint256 exerciseWindowSize,
        IConfigurationManager configurationManager
    ) public ERC20(name, symbol) CappedOption(configurationManager) {
        require(Address.isContract(underlyingAsset), "PodOption: underlying asset is not a contract");
        require(Address.isContract(strikeAsset), "PodOption: strike asset is not a contract");
        require(underlyingAsset != strikeAsset, "PodOption: underlying asset and strike asset must differ");
        require(expiration > block.timestamp, "PodOption: expiration should be in a future timestamp");
        require(strikePrice > 0, "PodOption: strike price must be greater than zero");

        if (exerciseType == ExerciseType.EUROPEAN) {
            require(
                exerciseWindowSize >= MIN_EXERCISE_WINDOW_SIZE,
                "PodOption: exercise window must be greater than or equal 86400"
            );
        } else {
            require(exerciseWindowSize == 0, "PodOption: exercise window size must be equal to zero");
        }

        _configurationManager = configurationManager;

        _optionType = optionType;
        _exerciseType = exerciseType;
        _expiration = expiration;
        _startOfExerciseWindow = expiration.sub(exerciseWindowSize);

        _underlyingAsset = underlyingAsset;
        _strikeAsset = strikeAsset;

        uint8 underlyingDecimals = tryDecimals(IERC20(underlyingAsset));
        tryDecimals(IERC20(strikeAsset));

        _strikePrice = strikePrice;
        _setupDecimals(underlyingDecimals);
    }

    /**
     * @notice Checks if the options series has already expired.
     */
    function hasExpired() external override view returns (bool) {
        return _hasExpired();
    }

    /**
     * @notice Checks if the options exercise window has closed.
     */
    function isAfterEndOfExerciseWindow() external override view returns (bool) {
        return _isAfterEndOfExerciseWindow();
    }

    /**
     * @notice External function to calculate the amount of strike asset
     * needed given the option amount
     */
    function strikeToTransfer(uint256 amountOfOptions) external override view returns (uint256) {
        return _strikeToTransfer(amountOfOptions);
    }

    /**
     * @notice getSellerWithdrawAmounts returns the seller position based on his amount of shares
     * and the current option position
     *
     * @param owner address of the user to check the withdraw amounts
     *
     * @return strikeAmount current amount of strike the user will receive. It may change until maturity
     * @return underlyingAmount current amount of underlying the user will receive. It may change until maturity
     */
    function getSellerWithdrawAmounts(address owner)
        public
        override
        view
        returns (uint256 strikeAmount, uint256 underlyingAmount)
    {
        uint256 ownerShares = shares[owner];

        strikeAmount = ownerShares.mul(strikeReserves()).div(totalShares);
        underlyingAmount = ownerShares.mul(underlyingReserves()).div(totalShares);

        return (strikeAmount, underlyingAmount);
    }

    /**
     * @notice Utility function to check the amount of the underlying tokens
     * locked inside this contract
     */
<<<<<<< HEAD
    function underlyingReserves() public override view returns (uint256) {
        return IERC20(_underlyingAsset).balanceOf(address(this));
=======
    function isAfterStartOfExerciseWindow() external override view returns (bool) {
        return _isAfterStartOfExerciseWindow();
>>>>>>> 80116ebc
    }

    /**
     * @notice Utility function to check the amount of the strike tokens locked
     * inside this contract
     */
    function strikeReserves() public override view returns (uint256) {
        return IERC20(_strikeAsset).balanceOf(address(this));
    }

    /**
     * @notice The option type. eg: CALL, PUT
     */
    function optionType() external override view returns (OptionType) {
        return _optionType;
    }

    /**
     * @notice Exercise type. eg: AMERICAN, EUROPEAN
     */
    function exerciseType() external override view returns (ExerciseType) {
        return _exerciseType;
    }

    /**
     * @notice The asset used as the underlying token, e.g. WETH, WBTC, UNI
     */
    function underlyingAsset() public override view returns (address) {
        return _underlyingAsset;
    }

    /**
     * @notice How many decimals does the underlying token have? E.g.: 18
     */
    function underlyingAssetDecimals() public override view returns (uint8) {
        return ERC20(_underlyingAsset).decimals();
    }

    /**
     * @notice The asset used as the strike asset, e.g. USDC, DAI
     */
    function strikeAsset() public override view returns (address) {
        return _strikeAsset;
    }

    /**
     * @notice How many decimals does the strike token have? E.g.: 18
     */
    function strikeAssetDecimals() external override view returns (uint8) {
        return ERC20(_strikeAsset).decimals();
    }

    /**
     * @notice The sell price of each unit of underlyingAsset; given in units
     * of strikeAsset, e.g. 0.99 USDC
     */
    function strikePrice() external override view returns (uint256) {
        return _strikePrice;
    }

    /**
     * @notice The number of decimals of strikePrice
     */
    function strikePriceDecimals() external override view returns (uint8) {
        return ERC20(_strikeAsset).decimals();
    }

    /**
     * @notice The UNIX timestamp that represents the series expiration
     */
    function expiration() external override view returns (uint256) {
        return _expiration;
    }

    /**
     * @notice The UNIX timestamp that represents the end of exercise window
     */
<<<<<<< HEAD
    function endOfExerciseWindow() external override view returns (uint256) {
        return _endOfExerciseWindow;
    }

    /**
     * @dev Modifier for functions which are only allowed to be executed
     * BEFORE series expiration.
=======
    function startOfExerciseWindow() public override view returns (uint256) {
        return _startOfExerciseWindow;
    }

    /**
     * @notice Utility function to check the amount of the underlying tokens
     * locked inside this contract
     */
    function underlyingReserves() public override view returns (uint256) {
        return IERC20(_underlyingAsset).balanceOf(address(this));
    }

    /**
     * @notice Utility function to check the amount of the strike tokens locked
     * inside this contract
     */
    function strikeReserves() public override view returns (uint256) {
        return IERC20(_strikeAsset).balanceOf(address(this));
    }

    /**
     * @dev Modifier with the conditions to be able to mint/unmint
     * based on option exerciseType.
>>>>>>> 80116ebc
     */
    modifier mintWindow() {
        if (_exerciseType == ExerciseType.EUROPEAN) {
            require(!_hasExpired(), "PodOption: option has expired");
            require(!_isAfterStartOfExerciseWindow(), "PodOption: exercise window has started");
        } else {
            require(!_hasExpired(), "PodOption: option has expired");
        }
        _;
    }

    /**
     * @dev Modifier with the conditions to be able to exercise
     * based on option exerciseType.
     */
    modifier exerciseWindow() {
        if (_exerciseType == ExerciseType.EUROPEAN) {
            require(!_hasExpired(), "PodOption: option has expired");
            require(_isAfterStartOfExerciseWindow(), "PodOption: window of exercise has not started");
        } else {
            require(!_hasExpired(), "PodOption: option has expired");
        }
        _;
    }

    /**
     * @dev Modifier with the conditions to be able to withdraw
     * based on exerciseType.
     */
    modifier withdrawWindow() {
        require(_hasExpired(), "PodOption: option has not expired yet");
        _;
    }

    /**
     * @dev Internal function to check expiration
     */
    function _hasExpired() internal view returns (bool) {
        return block.timestamp >= _expiration;
    }

    /**
     * @dev Internal function to check window exercise started
     */
    function _isAfterStartOfExerciseWindow() internal view returns (bool) {
        return block.timestamp >= _startOfExerciseWindow;
    }

    /**
     * @dev Internal function to calculate the amount of strike asset needed given the option amount
     * @param amountOfOptions Intended amount to options to mint
     */
    function _strikeToTransfer(uint256 amountOfOptions) internal view returns (uint256) {
        uint256 strikeAmount = amountOfOptions.mul(_strikePrice).div(10**uint256(underlyingAssetDecimals()));
        require(strikeAmount > 0, "PodOption: amount of options is too low");
        return strikeAmount;
    }

    /**
     * @dev Calculate number of reserve shares based on the amount of collateral locked by the minter
     */
    function _calculatedShares(uint256 amountOfCollateral) internal view returns (uint256 ownerShares) {
        uint256 currentStrikeReserves = strikeReserves();
        uint256 currentUnderlyingReserves = underlyingReserves();

        uint256 numerator = amountOfCollateral.mul(totalShares);
        uint256 denominator;

        if (_optionType == OptionType.PUT) {
            denominator = currentStrikeReserves.add(
                currentUnderlyingReserves.mul(_strikePrice).div(uint256(10)**underlyingAssetDecimals())
            );
        } else {
            denominator = currentUnderlyingReserves.add(
                currentStrikeReserves.mul(uint256(10)**underlyingAssetDecimals()).div(_strikePrice)
            );
        }
        ownerShares = numerator.div(denominator);
        return ownerShares;
    }

    /**
     * @dev Mint options, creating the shares accordingly to the amount of collateral provided
     * @param amountOfOptions The amount option tokens to be issued
     * @param amountOfCollateral The amount of collateral provided to mint options
     * @param owner Which address will be the owner of the options
     */
    function _mintOptions(
        uint256 amountOfOptions,
        uint256 amountOfCollateral,
        address owner
    ) internal capped(amountOfOptions) {
        require(owner != address(0), "PodOption: zero address cannot be the owner");

        if (totalShares > 0) {
            uint256 ownerShares = _calculatedShares(amountOfCollateral);

            shares[owner] = shares[owner].add(ownerShares);
            totalShares = totalShares.add(ownerShares);
        } else {
            shares[owner] = amountOfCollateral;
            totalShares = amountOfCollateral;
        }

        mintedOptions[owner] = mintedOptions[owner].add(amountOfOptions);

        _mint(msg.sender, amountOfOptions);
    }

    /**
     * @dev Burns options, removing shares accordingly and releasing a certain amount of collateral.
     * In case of American options where exercise can happen before the expiration, the caller may receive a
     * mix of underlying asset and strike asset.
     * @param amountOfOptions The amount option tokens to be burned
     * @param owner Which address options will be burned from
     */
    function _burnOptions(uint256 amountOfOptions, address owner)
        internal
        returns (
            uint256 strikeToSend,
            uint256 underlyingToSend,
            uint256 currentStrikeReserves,
            uint256 currentUnderlyingReserves
        )
    {
        uint256 ownerShares = shares[owner];
        require(ownerShares > 0, "PodOption: you do not have minted options");

        uint256 ownerMintedOptions = mintedOptions[owner];
        require(amountOfOptions <= ownerMintedOptions, "PodOption: not enough minted options");

        currentStrikeReserves = strikeReserves();
        currentUnderlyingReserves = underlyingReserves();

        uint256 burnedShares = ownerShares.mul(amountOfOptions).div(ownerMintedOptions);
        strikeToSend = burnedShares.mul(currentStrikeReserves).div(totalShares);
        underlyingToSend = burnedShares.mul(currentUnderlyingReserves).div(totalShares);

        shares[owner] = shares[owner].sub(burnedShares);
        mintedOptions[owner] = mintedOptions[owner].sub(amountOfOptions);
        totalShares = totalShares.sub(burnedShares);

        _burn(owner, amountOfOptions);
    }

    /**
     * @dev Removes all shares, returning the amounts that would be withdrawable
     */
    function _withdraw() internal returns (uint256 strikeToSend, uint256 underlyingToSend) {
        uint256 ownerShares = shares[msg.sender];
        require(ownerShares > 0, "PodOption: you do not have balance to withdraw");

        (strikeToSend, underlyingToSend) = getSellerWithdrawAmounts(msg.sender);

        shares[msg.sender] = 0;
        totalShares = totalShares.sub(ownerShares);
    }
}<|MERGE_RESOLUTION|>--- conflicted
+++ resolved
@@ -37,19 +37,11 @@
     ExerciseType private immutable _exerciseType;
     IConfigurationManager private immutable _configurationManager;
 
-<<<<<<< HEAD
     address private immutable _underlyingAsset;
     address private immutable _strikeAsset;
     uint256 private immutable _strikePrice;
     uint256 private immutable _expiration;
-    uint256 private immutable _endOfExerciseWindow;
-=======
-    uint256 private _strikePrice;
-    uint8 private _strikePriceDecimals;
-
-    uint256 private _expiration;
-    uint256 private _startOfExerciseWindow;
->>>>>>> 80116ebc
+    uint256 private immutable _startOfExerciseWindow;
 
     /**
      * @notice Reserve share balance
@@ -120,18 +112,82 @@
     }
 
     /**
-     * @notice Checks if the options exercise window has closed.
-     */
-    function isAfterEndOfExerciseWindow() external override view returns (bool) {
-        return _isAfterEndOfExerciseWindow();
-    }
-
-    /**
      * @notice External function to calculate the amount of strike asset
      * needed given the option amount
      */
     function strikeToTransfer(uint256 amountOfOptions) external override view returns (uint256) {
         return _strikeToTransfer(amountOfOptions);
+    }
+
+    /**
+     * @notice Checks if the options exercise window has opened.
+     */
+    function isAfterStartOfExerciseWindow() external override view returns (bool) {
+        return _isAfterStartOfExerciseWindow();
+    }
+
+    /**
+     * @notice The option type. eg: CALL, PUT
+     */
+    function optionType() external override view returns (OptionType) {
+        return _optionType;
+    }
+
+    /**
+     * @notice Exercise type. eg: AMERICAN, EUROPEAN
+     */
+    function exerciseType() external override view returns (ExerciseType) {
+        return _exerciseType;
+    }
+
+    /**
+     * @notice The sell price of each unit of underlyingAsset; given in units
+     * of strikeAsset, e.g. 0.99 USDC
+     */
+    function strikePrice() external override view returns (uint256) {
+        return _strikePrice;
+    }
+
+    /**
+     * @notice The number of decimals of strikePrice
+     */
+    function strikePriceDecimals() external override view returns (uint8) {
+        return ERC20(_strikeAsset).decimals();
+    }
+
+    /**
+     * @notice The UNIX timestamp that represents the series expiration
+     */
+    function expiration() external override view returns (uint256) {
+        return _expiration;
+    }
+
+    /**
+     * @notice How many decimals does the strike token have? E.g.: 18
+     */
+    function strikeAssetDecimals() external override view returns (uint8) {
+        return ERC20(_strikeAsset).decimals();
+    }
+
+    /**
+     * @notice The asset used as the strike asset, e.g. USDC, DAI
+     */
+    function strikeAsset() public override view returns (address) {
+        return _strikeAsset;
+    }
+
+    /**
+     * @notice How many decimals does the underlying token have? E.g.: 18
+     */
+    function underlyingAssetDecimals() public override view returns (uint8) {
+        return ERC20(_underlyingAsset).decimals();
+    }
+
+    /**
+     * @notice The asset used as the underlying token, e.g. WETH, WBTC, UNI
+     */
+    function underlyingAsset() public override view returns (address) {
+        return _underlyingAsset;
     }
 
     /**
@@ -158,16 +214,18 @@
     }
 
     /**
+     * @notice The UNIX timestamp that represents the start of exercise window
+     */
+    function startOfExerciseWindow() public override view returns (uint256) {
+        return _startOfExerciseWindow;
+    }
+
+    /**
      * @notice Utility function to check the amount of the underlying tokens
      * locked inside this contract
      */
-<<<<<<< HEAD
     function underlyingReserves() public override view returns (uint256) {
         return IERC20(_underlyingAsset).balanceOf(address(this));
-=======
-    function isAfterStartOfExerciseWindow() external override view returns (bool) {
-        return _isAfterStartOfExerciseWindow();
->>>>>>> 80116ebc
     }
 
     /**
@@ -179,105 +237,8 @@
     }
 
     /**
-     * @notice The option type. eg: CALL, PUT
-     */
-    function optionType() external override view returns (OptionType) {
-        return _optionType;
-    }
-
-    /**
-     * @notice Exercise type. eg: AMERICAN, EUROPEAN
-     */
-    function exerciseType() external override view returns (ExerciseType) {
-        return _exerciseType;
-    }
-
-    /**
-     * @notice The asset used as the underlying token, e.g. WETH, WBTC, UNI
-     */
-    function underlyingAsset() public override view returns (address) {
-        return _underlyingAsset;
-    }
-
-    /**
-     * @notice How many decimals does the underlying token have? E.g.: 18
-     */
-    function underlyingAssetDecimals() public override view returns (uint8) {
-        return ERC20(_underlyingAsset).decimals();
-    }
-
-    /**
-     * @notice The asset used as the strike asset, e.g. USDC, DAI
-     */
-    function strikeAsset() public override view returns (address) {
-        return _strikeAsset;
-    }
-
-    /**
-     * @notice How many decimals does the strike token have? E.g.: 18
-     */
-    function strikeAssetDecimals() external override view returns (uint8) {
-        return ERC20(_strikeAsset).decimals();
-    }
-
-    /**
-     * @notice The sell price of each unit of underlyingAsset; given in units
-     * of strikeAsset, e.g. 0.99 USDC
-     */
-    function strikePrice() external override view returns (uint256) {
-        return _strikePrice;
-    }
-
-    /**
-     * @notice The number of decimals of strikePrice
-     */
-    function strikePriceDecimals() external override view returns (uint8) {
-        return ERC20(_strikeAsset).decimals();
-    }
-
-    /**
-     * @notice The UNIX timestamp that represents the series expiration
-     */
-    function expiration() external override view returns (uint256) {
-        return _expiration;
-    }
-
-    /**
-     * @notice The UNIX timestamp that represents the end of exercise window
-     */
-<<<<<<< HEAD
-    function endOfExerciseWindow() external override view returns (uint256) {
-        return _endOfExerciseWindow;
-    }
-
-    /**
-     * @dev Modifier for functions which are only allowed to be executed
-     * BEFORE series expiration.
-=======
-    function startOfExerciseWindow() public override view returns (uint256) {
-        return _startOfExerciseWindow;
-    }
-
-    /**
-     * @notice Utility function to check the amount of the underlying tokens
-     * locked inside this contract
-     */
-    function underlyingReserves() public override view returns (uint256) {
-        return IERC20(_underlyingAsset).balanceOf(address(this));
-    }
-
-    /**
-     * @notice Utility function to check the amount of the strike tokens locked
-     * inside this contract
-     */
-    function strikeReserves() public override view returns (uint256) {
-        return IERC20(_strikeAsset).balanceOf(address(this));
-    }
-
-    /**
      * @dev Modifier with the conditions to be able to mint/unmint
      * based on option exerciseType.
->>>>>>> 80116ebc
      */
     modifier mintWindow() {
         if (_exerciseType == ExerciseType.EUROPEAN) {
