--- conflicted
+++ resolved
@@ -151,9 +151,6 @@
     }
 
     /**
-<<<<<<< HEAD
-     * @notice Locks collateral and write option tokens.
-=======
      * @notice getSellerWithdrawAmounts returns the seller position based on his amount of shares
      * and the current option position
      *
@@ -179,8 +176,7 @@
     }
 
     /**
-     * Locks some amount of collateral and writes option tokens.
->>>>>>> 22ca6418
+     * @notice Locks collateral and write option tokens.
      *
      * @dev The issued amount ratio is 1:1, i.e., 1 option token for 1 underlying token.
      *
