--- conflicted
+++ resolved
@@ -26,12 +26,9 @@
     const OptionAMMFactory = await ethers.getContractAt('OptionAMMFactory', optionAMMFactory)
     const tokenBContract = await ethers.getContractAt('MintableERC20', tokenb)
 
-<<<<<<< HEAD
-    const txIdNewPoolHold = await OptionAMMFactory.createPool(option, tokenb, priceProvider, blackScholes, sigma, initialsigma)
-=======
+
     const txIdNewPool = await OptionAMMFactory.createPool(option, tokenb, initialsigma)
     await txIdNewPool.wait()
->>>>>>> 89a40bfe
 
     const txIdNewPool = await ethers.provider.waitForTransaction(txIdNewPoolHold.hash)
 
