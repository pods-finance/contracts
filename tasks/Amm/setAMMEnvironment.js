--- conflicted
+++ resolved
@@ -27,11 +27,7 @@
       newContract: bsAddress
     })
 
-<<<<<<< HEAD
-    const sigmaGuesseraAddress = await hre.run('deploySigmaGuesser', { bs: bsAddress, verify })
-=======
-    const sigmaGuesserAddress = await hre.run('deploySigma', { bs: bsAddress, verify })
->>>>>>> 8dd4ed54
+    const sigmaGuesserAddress = await hre.run('deploySigmaGuesser', { bs: bsAddress, verify })
     await hre.run('linkConfigurationManager', {
       address: configurationManagerAddress,
       setter: 'setImpliedVolatility',
