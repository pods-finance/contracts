const saveJSON = require('./utils/saveJSON')
const verifyContract = require('./utils/verify')

task('deployOptionHelper', 'Deploy new option helper using provider')
  .addParam('factory', 'Address of the factory to pass to initialize')
<<<<<<< HEAD
  .addFlag('verify', 'if true, it should verify the contract after the deployment')
  .setAction(async ({ factory, verify }, hre) => {
    console.log('----Start Deploy OptionExchange----')
    const path = `../../deployments/${hre.network.name}.json`
    const OptionExchangeContract = await ethers.getContractFactory('OptionExchange')
    const optionExchange = await OptionExchangeContract.deploy(factory)
    console.log('Option Exchange Address: ', optionExchange.address)

    await saveJSON(path, { optionExchange: optionExchange.address })

    if (verify) {
      await verifyContract(hre, optionExchange.address, [factory])
    }

    return optionExchange.address
=======
  .setAction(async ({ factory }, bre) => {
    console.log('----Start Deploy OptionHelper----')
    const path = `../../deployments/${bre.network.name}.json`
    const OptionHelper = await ethers.getContractFactory('OptionHelper')
    const optionHelper = await OptionHelper.deploy(factory)
    console.log('Option Helper Address: ', optionHelper.address)

    await saveJSON(path, { optionHelper: optionHelper.address })
    return optionHelper.address
>>>>>>> 78ed8735
  })<|MERGE_RESOLUTION|>--- conflicted
+++ resolved
@@ -3,31 +3,19 @@
 
 task('deployOptionHelper', 'Deploy new option helper using provider')
   .addParam('factory', 'Address of the factory to pass to initialize')
-<<<<<<< HEAD
   .addFlag('verify', 'if true, it should verify the contract after the deployment')
   .setAction(async ({ factory, verify }, hre) => {
-    console.log('----Start Deploy OptionExchange----')
+    console.log('----Start Deploy OptionHelper----')
     const path = `../../deployments/${hre.network.name}.json`
-    const OptionExchangeContract = await ethers.getContractFactory('OptionExchange')
-    const optionExchange = await OptionExchangeContract.deploy(factory)
-    console.log('Option Exchange Address: ', optionExchange.address)
-
-    await saveJSON(path, { optionExchange: optionExchange.address })
-
-    if (verify) {
-      await verifyContract(hre, optionExchange.address, [factory])
-    }
-
-    return optionExchange.address
-=======
-  .setAction(async ({ factory }, bre) => {
-    console.log('----Start Deploy OptionHelper----')
-    const path = `../../deployments/${bre.network.name}.json`
     const OptionHelper = await ethers.getContractFactory('OptionHelper')
     const optionHelper = await OptionHelper.deploy(factory)
     console.log('Option Helper Address: ', optionHelper.address)
 
     await saveJSON(path, { optionHelper: optionHelper.address })
+
+    if (verify) {
+      await verifyContract(hre, optionHelper.address, [factory])
+    }
+
     return optionHelper.address
->>>>>>> 78ed8735
   })