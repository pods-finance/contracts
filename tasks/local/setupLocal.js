const saveJSON = require('../utils/saveJSON')
const getTimestamp = require('../../test/util/getTimestamp')
const fs = require('fs')
const pathJoin = require('path')
const fsPromises = fs.promises

task('setupLocal', 'Deploy a whole local test environment')
  .setAction(async ({}, bre) => {
    const path = `../../deployments/${bre.network.name}.json`
    // Erasing local.json file
    await saveJSON(path, '', true)

    // 1) Setup mock assets
    const mockWETH = await run('deployToken', { name: 'weth', symbol: 'weth', decimals: '18', weth: true })

    const mockUSDC = await run('deployToken', { name: 'USDC Token', symbol: 'USDC', decimals: '6' })

    const mockAUSDC = await run('deployToken', { name: 'AUSDC Token', symbol: 'AUSDC', decimals: '6' })

    const mockDAI = await run('deployToken', { name: 'DAI Token', symbol: 'DAI', decimals: '18' })

    const mockWBTC = await run('deployToken', { name: 'Wrappeed BTC', symbol: 'WBTC', decimals: '8' })

    const mockLINK = await run('deployToken', { name: 'LINK Address', symbol: 'LINK', decimals: '18' })

    const tokensObj = {
      WETH: mockWETH.address,
      USDC: mockUSDC.address,
      AUSDC: mockAUSDC.address,
      DAI: mockDAI.address,
      WBTC: mockWBTC.address,
      LINK: mockLINK.address

    }
    await saveJSON(path, tokensObj)

    const configurationManagerAddress = await run('deployConfigurationManager')

    // 2) Setup Chainlink (Oracle) Mock
    const ChainlinkWBTCFeed = await ethers.getContractFactory('MockChainlinkFeed')

    const chainlinkWBTCFeed = await ChainlinkWBTCFeed.deploy(mockWBTC.address, '8', '37170000000000')
    const chainlinkWETHFeed = await ChainlinkWBTCFeed.deploy(mockWETH.address, '8', '1270000000000')
    const chainlinkLINKFeed = await ChainlinkWBTCFeed.deploy(mockLINK.address, '8', '2496201073')

    await saveJSON(path, { wbtcChainlinkFeed: chainlinkWBTCFeed.address })

<<<<<<< HEAD
    // 3.2) Deploy BS + SigmaGuesser + AMMPoolFactory + Oracles
    await run('setAMMEnvironment', { asset: mockWBTC.address, source: chainlinkWBTCFeed.address, configuration: configurationManagerAddress })
=======
    // 3.2) Deploy BS + Sigma + AMMPoolFactory + Oracles
    await run('setAMMEnvironment', { asset: mockWBTC.address, source: chainlinkWBTCFeed.address, configuration: configurationManagerAddress, builders: true })
>>>>>>> 66edd638

    // 3.3) Deploy Option Exchange
    const _filePath = pathJoin.join(__dirname, path)
    const content = await fsPromises.readFile(_filePath)

    // Set WETH price Provider
    const priceProvider = await ethers.getContractAt('PriceProvider', JSON.parse(content).priceProvider)
    console.log('content.priceProvider', JSON.parse(content).priceProvider)

    await priceProvider.setAssetFeeds([mockWETH.address], [chainlinkWETHFeed.address])
    await priceProvider.setAssetFeeds([mockLINK.address], [chainlinkLINKFeed.address])

    const optionAMMFactory = JSON.parse(content).optionAMMFactory

    // 4) Deploy Test Option
    const currentBlockTimestamp = await getTimestamp()

    const optionWBTCAddress = await run('deployNewOption', {
      strike: 'USDC',
      underlying: 'WBTC',
      price: '18000',
      expiration: (currentBlockTimestamp + 48 * 60 * 60).toString(),
      cap: '2000'
    })

    const optionWETHAddress = await run('deployNewOption', {
      strike: 'USDC',
      underlying: 'WETH',
      price: '1500',
      expiration: (currentBlockTimestamp + 48 * 60 * 60).toString(),
      cap: '2000'
    })

    const optionLINKAddress = await run('deployNewOption', {
      strike: 'USDC',
      underlying: 'LINK',
      price: '25',
      expiration: (currentBlockTimestamp + 24 * 60 * 60 * 4).toString(),
      cap: '2000'
    })

    // 5) Create AMMPool test with this asset
    const optionAMMPoolAddress = await run('deployNewOptionAMMPool', {
      option: optionWBTCAddress,
      tokenb: mockUSDC.address,
      initialsigma: '770000000000000000', // 0.77%
      cap: '500000'
    })

    const optionAMMETHPoolAddress = await run('deployNewOptionAMMPool', {
      option: optionWETHAddress,
      tokenb: mockUSDC.address,
      initialsigma: '2000000000000000000',
      cap: '500000'
    })

    const optionLINKPoolAddress = await run('deployNewOptionAMMPool', {
      option: optionLINKAddress,
      tokenb: mockUSDC.address,
      initialsigma: '2311200000000000000',
      cap: '500000'
    })

    // 6) Mint Strike Asset
    console.log('Minting USDC strike asset')
    await mockUSDC.mint('10000000000000000')

    // 7) Mint Options
    await run('mintOptions', { option: optionLINKAddress, amount: '600' })

    // 8) Add Liquidity
    await run('addLiquidityAMM', {
      pooladdress: optionLINKPoolAddress,
      amounta: '500',
      amountb: '11000'
    })
  })<|MERGE_RESOLUTION|>--- conflicted
+++ resolved
@@ -45,13 +45,8 @@
 
     await saveJSON(path, { wbtcChainlinkFeed: chainlinkWBTCFeed.address })
 
-<<<<<<< HEAD
-    // 3.2) Deploy BS + SigmaGuesser + AMMPoolFactory + Oracles
-    await run('setAMMEnvironment', { asset: mockWBTC.address, source: chainlinkWBTCFeed.address, configuration: configurationManagerAddress })
-=======
     // 3.2) Deploy BS + Sigma + AMMPoolFactory + Oracles
     await run('setAMMEnvironment', { asset: mockWBTC.address, source: chainlinkWBTCFeed.address, configuration: configurationManagerAddress, builders: true })
->>>>>>> 66edd638
 
     // 3.3) Deploy Option Exchange
     const _filePath = pathJoin.join(__dirname, path)
