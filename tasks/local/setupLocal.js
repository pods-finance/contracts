const saveJSON = require('../utils/saveJSON')
const getTimestamp = require('../../test/util/getTimestamp')
const fs = require('fs')
const pathJoin = require('path')
const fsPromises = fs.promises

task('setupLocal', 'Deploy a whole local test environment')
  .setAction(async ({}, hre) => {
    const path = `../../deployments/${hre.network.name}.json`
    // Erasing local.json file
    await saveJSON(path, '', true)

<<<<<<< HEAD
    // 1) Setup mock assets
    const mockWETHAddress = await hre.run('deployToken', { name: 'Wrapped Ether', symbol: 'WETH', decimals: '18', weth: true })

    const mockUSDCAddress = await hre.run('deployToken', { name: 'USD Coin', symbol: 'USDC', decimals: '6' })

    const mockAUSDCAddress = await hre.run('deployToken', { name: 'Aave Interest bearing USDC', symbol: 'aUSDC', decimals: '6' })

    const mockDAIAddress = await hre.run('deployToken', { name: 'Dai Stablecoin', symbol: 'DAI', decimals: '18' })

    const mockWBTCAddress = await hre.run('deployToken', { name: 'Wrapped BTC', symbol: 'WBTC', decimals: '8' })

    const mockLINKAddress = await hre.run('deployToken', { name: 'ChainLink Token', symbol: 'LINK', decimals: '18' })

    const tokensObj = {
      WETH: mockWETHAddress,
      USDC: mockUSDCAddress,
      AUSDC: mockAUSDCAddress,
      DAI: mockDAIAddress,
      WBTC: mockWBTCAddress,
      LINK: mockLINKAddress

=======
    const tokensObj = {}
    const tokenList = [
      { name: 'Wrapped Ether', symbol: 'WETH', decimals: '18', weth: true },
      { name: 'USD Coin', symbol: 'USDC', decimals: '6' },
      { name: 'Aave Interest bearing USDC', symbol: 'aUSDC', decimals: '6' },
      { name: 'Dai Stablecoin', symbol: 'DAI', decimals: '18' },
      { name: 'Wrapped BTC', symbol: 'WBTC', decimals: '8' },
      { name: 'ChainLink Token', symbol: 'LINK', decimals: '18' }
    ]

    for (const tokenObj of tokensList) {
      const tokenAddress = await run('deployToken', tokenObj)
      tokensObj[tokenObj.symbol.toUpperCase()] = tokenAddress
>>>>>>> e7212073
    }

    await saveJSON(path, tokensObj)

    const configurationManagerAddress = await hre.run('deployConfigurationManager')

    // 2) Setup Chainlink (Oracle) Mock
    const ChainlinkWBTCFeed = await ethers.getContractFactory('MockChainlinkFeed')

<<<<<<< HEAD
    const chainlinkWBTCFeed = await ChainlinkWBTCFeed.deploy(mockWBTCAddress, '8', '37170000000000')
    const chainlinkWETHFeed = await ChainlinkWBTCFeed.deploy(mockWETHAddress, '8', '1270000000000')
    const chainlinkLINKFeed = await ChainlinkWBTCFeed.deploy(mockLINKAddress, '8', '2496201073')
=======
    const chainlinkWBTCFeed = await ChainlinkFeed.deploy(deployedTokens.WBTC, '8', '37170000000000')
    const chainlinkWETHFeed = await ChainlinkFeed.deploy(deployedTokens.WETH, '8', '1270000000000')
    const chainlinkLINKFeed = await ChainlinkFeed.deploy(deployedTokens.LINK, '8', '2496201073')
>>>>>>> e7212073

    await saveJSON(path, { wbtcChainlinkFeed: chainlinkWBTCFeed.address })

    // 3.2) Deploy BS + IV + AMMPoolFactory + Oracles
<<<<<<< HEAD
    await run('setAMMEnvironment', { asset: mockWBTCAddress, source: chainlinkWBTCFeed.address, configuration: configurationManagerAddress, builders: true })
=======
    await run('setAMMEnvironment', { asset: tokensObj.WBTC, source: chainlinkWBTCFeed.address, configuration: configurationManagerAddress, builders: true })
>>>>>>> e7212073

    // 3.3) Deploy Option Exchange
    const _filePath = pathJoin.join(__dirname, path)
    const content = await fsPromises.readFile(_filePath)

    const configurationManager = await ethers.getContractAt('ConfigurationManager', JSON.parse(content).ConfigurationManager)

<<<<<<< HEAD
    // Set WETH price Provider
    const priceProvider = await ethers.getContractAt('PriceProvider', await configurationManager.getPriceProvider())

    await priceProvider.setAssetFeeds([mockWETHAddress], [chainlinkWETHFeed.address])
    await priceProvider.setAssetFeeds([mockLINKAddress], [chainlinkLINKFeed.address])
=======
    await priceProvider.setAssetFeeds([deployedTokens.WETH], [chainlinkWETHFeed.address])
    await priceProvider.setAssetFeeds([deployedTokens.LINK], [chainlinkLINKFeed.address])
>>>>>>> e7212073

    // 4) Deploy Test Option
    const currentBlockTimestamp = await getTimestamp()

    const optionWBTCAddress = await hre.run('deployNewOption', {
      strike: 'USDC',
      underlying: 'WBTC',
      price: '18000',
      expiration: (currentBlockTimestamp + 48 * 60 * 60).toString(),
      cap: '2000'
    })

    const optionWETHAddress = await hre.run('deployNewOption', {
      strike: 'USDC',
      underlying: 'WETH',
      price: '1500',
      expiration: (currentBlockTimestamp + 48 * 60 * 60).toString(),
      cap: '2000'
    })

    const optionLINKAddress = await hre.run('deployNewOption', {
      strike: 'USDC',
      underlying: 'LINK',
      price: '25',
      expiration: (currentBlockTimestamp + 24 * 60 * 60 * 4).toString(),
      cap: '2000'
    })

    // 5) Create AMMPool test with this asset
    const optionAMMPoolAddress = await hre.run('deployNewOptionAMMPool', {
      option: optionWBTCAddress,
<<<<<<< HEAD
      tokenb: mockUSDCAddress,
=======
      tokenb: deployedTokens.USDC,
>>>>>>> e7212073
      initialiv: '770000000000000000', // 0.77%
      cap: '500000'
    })

    const optionAMMETHPoolAddress = await hre.run('deployNewOptionAMMPool', {
      option: optionWETHAddress,
<<<<<<< HEAD
      tokenb: mockUSDCAddress,
=======
      tokenb: deployedTokens.USDC,
>>>>>>> e7212073
      initialiv: '2000000000000000000',
      cap: '500000'
    })

    const optionLINKPoolAddress = await hre.run('deployNewOptionAMMPool', {
      option: optionLINKAddress,
<<<<<<< HEAD
      tokenb: mockUSDCAddress,
=======
      tokenb: deployedTokens.USDC,
>>>>>>> e7212073
      initialiv: '2311200000000000000',
      cap: '500000'
    })

    // 6) Mint Strike Asset
    console.log('Minting USDC strike asset')
<<<<<<< HEAD
    const mockUSDC = await ethers.getContractAt('MintableERC20', mockUSDCAddress)
=======
    const mockUSDC = await ethers.getContractAt('MintableERC20', deployedTokens.USDC)
>>>>>>> e7212073
    await mockUSDC.mint('10000000000000000')

    // // 7) Mint Options
    await hre.run('mintOptions', { option: optionLINKAddress, amount: '600' })

    // 8) Add Liquidity
    await hre.run('addLiquidityAMM', {
      pooladdress: optionLINKPoolAddress,
      amounta: '500',
      amountb: '11000'
    })
  })<|MERGE_RESOLUTION|>--- conflicted
+++ resolved
@@ -10,30 +10,7 @@
     // Erasing local.json file
     await saveJSON(path, '', true)
 
-<<<<<<< HEAD
-    // 1) Setup mock assets
-    const mockWETHAddress = await hre.run('deployToken', { name: 'Wrapped Ether', symbol: 'WETH', decimals: '18', weth: true })
-
-    const mockUSDCAddress = await hre.run('deployToken', { name: 'USD Coin', symbol: 'USDC', decimals: '6' })
-
-    const mockAUSDCAddress = await hre.run('deployToken', { name: 'Aave Interest bearing USDC', symbol: 'aUSDC', decimals: '6' })
-
-    const mockDAIAddress = await hre.run('deployToken', { name: 'Dai Stablecoin', symbol: 'DAI', decimals: '18' })
-
-    const mockWBTCAddress = await hre.run('deployToken', { name: 'Wrapped BTC', symbol: 'WBTC', decimals: '8' })
-
-    const mockLINKAddress = await hre.run('deployToken', { name: 'ChainLink Token', symbol: 'LINK', decimals: '18' })
-
-    const tokensObj = {
-      WETH: mockWETHAddress,
-      USDC: mockUSDCAddress,
-      AUSDC: mockAUSDCAddress,
-      DAI: mockDAIAddress,
-      WBTC: mockWBTCAddress,
-      LINK: mockLINKAddress
-
-=======
-    const tokensObj = {}
+    const deployedTokens = {}
     const tokenList = [
       { name: 'Wrapped Ether', symbol: 'WETH', decimals: '18', weth: true },
       { name: 'USD Coin', symbol: 'USDC', decimals: '6' },
@@ -43,54 +20,38 @@
       { name: 'ChainLink Token', symbol: 'LINK', decimals: '18' }
     ]
 
-    for (const tokenObj of tokensList) {
+    for (const tokenObj of tokenList) {
       const tokenAddress = await run('deployToken', tokenObj)
-      tokensObj[tokenObj.symbol.toUpperCase()] = tokenAddress
->>>>>>> e7212073
+      deployedTokens[tokenObj.symbol.toUpperCase()] = tokenAddress
     }
 
-    await saveJSON(path, tokensObj)
+    await saveJSON(path, deployedTokens)
 
     const configurationManagerAddress = await hre.run('deployConfigurationManager')
 
     // 2) Setup Chainlink (Oracle) Mock
-    const ChainlinkWBTCFeed = await ethers.getContractFactory('MockChainlinkFeed')
+    const ChainlinkFeed = await ethers.getContractFactory('MockChainlinkFeed')
 
-<<<<<<< HEAD
-    const chainlinkWBTCFeed = await ChainlinkWBTCFeed.deploy(mockWBTCAddress, '8', '37170000000000')
-    const chainlinkWETHFeed = await ChainlinkWBTCFeed.deploy(mockWETHAddress, '8', '1270000000000')
-    const chainlinkLINKFeed = await ChainlinkWBTCFeed.deploy(mockLINKAddress, '8', '2496201073')
-=======
     const chainlinkWBTCFeed = await ChainlinkFeed.deploy(deployedTokens.WBTC, '8', '37170000000000')
     const chainlinkWETHFeed = await ChainlinkFeed.deploy(deployedTokens.WETH, '8', '1270000000000')
     const chainlinkLINKFeed = await ChainlinkFeed.deploy(deployedTokens.LINK, '8', '2496201073')
->>>>>>> e7212073
 
     await saveJSON(path, { wbtcChainlinkFeed: chainlinkWBTCFeed.address })
 
     // 3.2) Deploy BS + IV + AMMPoolFactory + Oracles
-<<<<<<< HEAD
-    await run('setAMMEnvironment', { asset: mockWBTCAddress, source: chainlinkWBTCFeed.address, configuration: configurationManagerAddress, builders: true })
-=======
-    await run('setAMMEnvironment', { asset: tokensObj.WBTC, source: chainlinkWBTCFeed.address, configuration: configurationManagerAddress, builders: true })
->>>>>>> e7212073
+    await run('setAMMEnvironment', { asset: deployedTokens.WBTC, source: chainlinkWBTCFeed.address, configuration: configurationManagerAddress, builders: true })
 
     // 3.3) Deploy Option Exchange
     const _filePath = pathJoin.join(__dirname, path)
     const content = await fsPromises.readFile(_filePath)
 
-    const configurationManager = await ethers.getContractAt('ConfigurationManager', JSON.parse(content).ConfigurationManager)
+    const configurationManager = await ethers.getContractAt('ConfigurationManager', configurationManagerAddress)
 
-<<<<<<< HEAD
     // Set WETH price Provider
     const priceProvider = await ethers.getContractAt('PriceProvider', await configurationManager.getPriceProvider())
 
-    await priceProvider.setAssetFeeds([mockWETHAddress], [chainlinkWETHFeed.address])
-    await priceProvider.setAssetFeeds([mockLINKAddress], [chainlinkLINKFeed.address])
-=======
     await priceProvider.setAssetFeeds([deployedTokens.WETH], [chainlinkWETHFeed.address])
     await priceProvider.setAssetFeeds([deployedTokens.LINK], [chainlinkLINKFeed.address])
->>>>>>> e7212073
 
     // 4) Deploy Test Option
     const currentBlockTimestamp = await getTimestamp()
@@ -122,44 +83,28 @@
     // 5) Create AMMPool test with this asset
     const optionAMMPoolAddress = await hre.run('deployNewOptionAMMPool', {
       option: optionWBTCAddress,
-<<<<<<< HEAD
-      tokenb: mockUSDCAddress,
-=======
       tokenb: deployedTokens.USDC,
->>>>>>> e7212073
       initialiv: '770000000000000000', // 0.77%
       cap: '500000'
     })
 
     const optionAMMETHPoolAddress = await hre.run('deployNewOptionAMMPool', {
       option: optionWETHAddress,
-<<<<<<< HEAD
-      tokenb: mockUSDCAddress,
-=======
       tokenb: deployedTokens.USDC,
->>>>>>> e7212073
       initialiv: '2000000000000000000',
       cap: '500000'
     })
 
     const optionLINKPoolAddress = await hre.run('deployNewOptionAMMPool', {
       option: optionLINKAddress,
-<<<<<<< HEAD
-      tokenb: mockUSDCAddress,
-=======
       tokenb: deployedTokens.USDC,
->>>>>>> e7212073
       initialiv: '2311200000000000000',
       cap: '500000'
     })
 
     // 6) Mint Strike Asset
     console.log('Minting USDC strike asset')
-<<<<<<< HEAD
-    const mockUSDC = await ethers.getContractAt('MintableERC20', mockUSDCAddress)
-=======
     const mockUSDC = await ethers.getContractAt('MintableERC20', deployedTokens.USDC)
->>>>>>> e7212073
     await mockUSDC.mint('10000000000000000')
 
     // // 7) Mint Options
