const saveJSON = require('../utils/saveJSON')
const fs = require('fs')
const path = require('path')
const fsPromises = fs.promises

task('deployNewOption', 'Deploy New Option')
  .addParam('underlying', 'symbol of underlying asset. (E.G: wbtc)')
  .addParam('strike', 'symbol of strike asset. (E.G: usdc)')
  .addParam('price', 'Units of strikeAsset in order to trade for 1 unit of underlying. (E.G: 7000)')
  .addParam('expiration', 'Unix Timestamp of the expiration')
  .addOptionalParam('cap', 'The cap of tokens to be minted')
  .addFlag('call', 'Add this flag if the option is a Call')
  .addFlag('american', 'Add this flag if the option is american')
  .setAction(async ({ underlying, strike, price, expiration, windowOfExercise, cap, call, american }, bre) => {
    console.log('----Start Deploy New Option----')
    const pathFile = `../../deployments/${bre.network.name}.json`

    const strikeAsset = strike.toUpperCase()
    const underlyingAsset = underlying.toUpperCase()

    const _filePath = path.join(__dirname, pathFile)
    const content = await fsPromises.readFile(_filePath)
    const contentJSON = JSON.parse(content)

    const strikeAssetAddress = contentJSON[strikeAsset]
    const underlyingAssetAddress = contentJSON[underlyingAsset]
    const optionFactoryAddress = contentJSON.optionFactory

    const [owner] = await ethers.getSigners()
    const deployerAddress = await owner.getAddress()
    const underlyingAssetContract = await ethers.getContractAt('MintableERC20', underlyingAssetAddress)
    const strikeAssetContract = await ethers.getContractAt('MintableERC20', strikeAssetAddress)
    const strikeDecimals = await strikeAssetContract.decimals()
    const strikePrice = ethers.BigNumber.from(price).mul(ethers.BigNumber.from(10).pow(strikeDecimals))

    const optionParams = {
      name: `Pods ${call ? 'Call' : 'Put'} ${underlyingAsset}:${strikeAsset} ${price} ${new Date(expiration * 1000).toISOString().slice(0, 10)}`, // Pods Put WBTC:USDC 7000 2020-07-10
      symbol: `Pod${underlyingAsset}:${strikeAsset}`, // Pods Put WBTC:USDC 7000 2020-07-10
      optionType: call ? 1 : 0, // 0 for put, 1 for call
      exerciseType: american ? 1 : 0, // 0 for European, 1 for American
      underlyingAsset: underlyingAssetAddress, // 0x0094e8cf72acf138578e399768879cedd1ddd33c
      strikeAsset: strikeAssetAddress, // 0xe22da380ee6B445bb8273C81944ADEB6E8450422
      strikePrice: strikePrice.toString(), // 7000e6 if strike is USDC,
      expiration: expiration, // 19443856 = 10 july
      windowOfExercise: (60 * 60 * 24).toString(), // 19443856 = 10 july
    }

    console.log('Option Parameters')
    console.log(optionParams)

    console.log('optionFactoryAddress', optionFactoryAddress)

    const funcParameters = [
      optionParams.name,
      optionParams.symbol,
      optionParams.optionType,
      optionParams.exerciseType,
      optionParams.underlyingAsset,
      optionParams.strikeAsset,
      optionParams.strikePrice,
      optionParams.expiration,
      optionParams.windowOfExercise
    ]

    const FactoryContract = await ethers.getContractAt('OptionFactory', optionFactoryAddress)
    const txIdNewOptionHold = await FactoryContract.createOption(...funcParameters)

    const txIdNewOption = await ethers.provider.waitForTransaction(txIdNewOptionHold.hash)

    let numberOfTries = 0
    const queryFilter = async () => {
      const filterFrom = await FactoryContract.filters.OptionCreated(deployerAddress)
      console.log('txIdNewOption.blockNumber', txIdNewOption.blockNumber)
      const eventDetails = await FactoryContract.queryFilter(filterFrom, txIdNewOption.blockNumber, 'latest')
      console.log('txId: ', txIdNewOptionHold.hash)
      console.log('timestamp: ', new Date())

      if (eventDetails.length) {
        const { deployer, option } = eventDetails[0].args
        console.log('blockNumber: ', eventDetails[0].blockNumber)
        console.log('deployer: ', deployer)
        console.log('option: ', option)

        const currentOptions = contentJSON.options
        const newOptionObj = Object.assign({}, currentOptions, { [option]: optionParams })

<<<<<<< HEAD
        await saveJSON(pathFile, { options: newOptionObj })
=======
      if (cap != null && parseFloat(cap) > 0) {
        const configurationManager = await ethers.getContractAt('ConfigurationManager', await FactoryContract.configurationManager())
        const capProvider = await ethers.getContractAt('CapProvider', await configurationManager.getCapProvider())

        const capValue = cap * (10 ** await underlyingAssetContract.decimals())
        const tx = await capProvider.setCap(option, capValue)
        await tx.wait(2)
        console.log(`Option cap set to: ${capValue} ${optionParams.symbol}`)
      }

      await saveJSON(pathFile, { options: newOptionObj })
>>>>>>> 89a40bfe

        console.log('----Finish Deploy New Option----')
        return option
      } else {
        if (numberOfTries > 10) {
          console.log('Something went wrong: No events found')
          throw Error('Something went wrong: No events found')
        } else {
          console.log('numberOfTries', numberOfTries)
          numberOfTries++
          await queryFilter()
        }
      }
    }

    const option = await queryFilter()
    return option
  })<|MERGE_RESOLUTION|>--- conflicted
+++ resolved
@@ -84,9 +84,6 @@
         const currentOptions = contentJSON.options
         const newOptionObj = Object.assign({}, currentOptions, { [option]: optionParams })
 
-<<<<<<< HEAD
-        await saveJSON(pathFile, { options: newOptionObj })
-=======
       if (cap != null && parseFloat(cap) > 0) {
         const configurationManager = await ethers.getContractAt('ConfigurationManager', await FactoryContract.configurationManager())
         const capProvider = await ethers.getContractAt('CapProvider', await configurationManager.getCapProvider())
@@ -98,8 +95,7 @@
       }
 
       await saveJSON(pathFile, { options: newOptionObj })
->>>>>>> 89a40bfe
-
+\
         console.log('----Finish Deploy New Option----')
         return option
       } else {
