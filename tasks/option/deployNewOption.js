--- conflicted
+++ resolved
@@ -84,21 +84,17 @@
         const currentOptions = contentJSON.options
         const newOptionObj = Object.assign({}, currentOptions, { [option]: optionParams })
 
-<<<<<<< HEAD
-      if (cap != null && parseFloat(cap) > 0) {
-        const configurationManager = await ethers.getContractAt('ConfigurationManager', await FactoryContract.configurationManager())
-        const capProvider = await ethers.getContractAt('CapProvider', await configurationManager.getCapProvider())
+        if (cap != null && parseFloat(cap) > 0) {
+          const configurationManager = await ethers.getContractAt('ConfigurationManager', await FactoryContract.configurationManager())
+          const capProvider = await ethers.getContractAt('CapProvider', await configurationManager.getCapProvider())
 
-        const capValue = cap * (10 ** await underlyingAssetContract.decimals())
-        const tx = await capProvider.setCap(option, capValue)
-        await tx.wait(1)
-        console.log(`Option cap set to: ${capValue} ${optionParams.symbol}`)
-      }
+          const capValue = cap * (10 ** await underlyingAssetContract.decimals())
+          const tx = await capProvider.setCap(option, capValue)
+          await tx.wait(1)
+          console.log(`Option cap set to: ${capValue} ${optionParams.symbol}`)
+        }
 
-      await saveJSON(pathFile, { options: newOptionObj })
-=======
         await saveJSON(pathFile, { options: newOptionObj })
->>>>>>> 7a90ef8e
 
         console.log('----Finish Deploy New Option----')
         return option
