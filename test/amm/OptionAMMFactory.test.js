const { expect } = require('chai')
const createMockOption = require('../util/createMockOption')
const getPriceProviderMock = require('../util/getPriceProviderMock')
const createConfigurationManager = require('../util/createConfigurationManager')

describe('OptionAMMFactory', () => {
  let caller
  let OptionAMMFactory, factory
  let configurationManager, priceProviderMock, mockUnderlyingAsset
  let option
  const initialSigma = '10000000000000000000000'

  before(async () => {
    ;[caller] = await ethers.getSigners()

    ;[OptionAMMFactory, MockERC20] = await Promise.all([
      ethers.getContractFactory('OptionAMMFactory'),
      ethers.getContractFactory('MintableERC20')
    ])

    mockUnderlyingAsset = await MockERC20.deploy('USDC', 'USDC', 6)
    await mockUnderlyingAsset.deployed()

    const mock = await getPriceProviderMock(caller, '900000000000', 8, mockUnderlyingAsset.address)
    priceProviderMock = mock.priceProvider

    configurationManager = await createConfigurationManager(priceProviderMock)
  })

  beforeEach(async () => {
    factory = await OptionAMMFactory.deploy(configurationManager.address)
    await factory.deployed()

    option = await createMockOption()
  })

  it('should create new pool', async () => {
    const tx = factory.createPool(
      option.address,
      mockUnderlyingAsset.address,
<<<<<<< HEAD
      priceProviderMock.address,
      blackScholes.address,
      sigma.address,
      initialSigma,
      5000e6
=======
      initialSigma
>>>>>>> 31a0264f
    )
    const pool = await getPoolCreated(factory, tx, caller)

    await expect(tx)
      .to.emit(factory, 'PoolCreated')
      .withArgs(await caller.getAddress(), pool)
  })

  it('should not create the same pool twice', async () => {
    await factory.createPool(
      option.address,
      mockUnderlyingAsset.address,
<<<<<<< HEAD
      priceProviderMock.address,
      blackScholes.address,
      sigma.address,
      initialSigma,
      5000e6
=======
      initialSigma
>>>>>>> 31a0264f
    )

    const tx = factory.createPool(
      option.address,
      mockUnderlyingAsset.address,
<<<<<<< HEAD
      priceProviderMock.address,
      blackScholes.address,
      sigma.address,
      initialSigma,
      5000e6
=======
      initialSigma
>>>>>>> 31a0264f
    )

    await expect(tx).to.be.revertedWith('Pool already exists')
  })

  it('return an existent pool', async () => {
    const tx = factory.createPool(
      option.address,
      mockUnderlyingAsset.address,
<<<<<<< HEAD
      priceProviderMock.address,
      blackScholes.address,
      sigma.address,
      initialSigma,
      5000e6
=======
      initialSigma
>>>>>>> 31a0264f
    )

    const pool = await getPoolCreated(factory, tx, caller)

    expect(await factory.getPool(option.address)).to.be.equal(pool)
  })
})

async function getPoolCreated (factory, tx, caller) {
  const receipt = await tx
  const filterFrom = await factory.filters.PoolCreated(await caller.getAddress())
  const eventDetails = await factory.queryFilter(filterFrom, receipt.blockNumber, receipt.blockNumber)
  const { pool } = eventDetails[0].args
  return pool
}<|MERGE_RESOLUTION|>--- conflicted
+++ resolved
@@ -38,15 +38,8 @@
     const tx = factory.createPool(
       option.address,
       mockUnderlyingAsset.address,
-<<<<<<< HEAD
-      priceProviderMock.address,
-      blackScholes.address,
-      sigma.address,
-      initialSigma,
-      5000e6
-=======
+      5000e6,
       initialSigma
->>>>>>> 31a0264f
     )
     const pool = await getPoolCreated(factory, tx, caller)
 
@@ -59,29 +52,15 @@
     await factory.createPool(
       option.address,
       mockUnderlyingAsset.address,
-<<<<<<< HEAD
-      priceProviderMock.address,
-      blackScholes.address,
-      sigma.address,
-      initialSigma,
-      5000e6
-=======
+      5000e6,
       initialSigma
->>>>>>> 31a0264f
     )
 
     const tx = factory.createPool(
       option.address,
       mockUnderlyingAsset.address,
-<<<<<<< HEAD
-      priceProviderMock.address,
-      blackScholes.address,
-      sigma.address,
-      initialSigma,
-      5000e6
-=======
+      5000e6,
       initialSigma
->>>>>>> 31a0264f
     )
 
     await expect(tx).to.be.revertedWith('Pool already exists')
@@ -91,15 +70,8 @@
     const tx = factory.createPool(
       option.address,
       mockUnderlyingAsset.address,
-<<<<<<< HEAD
-      priceProviderMock.address,
-      blackScholes.address,
-      sigma.address,
-      initialSigma,
-      5000e6
-=======
+      5000e6,
       initialSigma
->>>>>>> 31a0264f
     )
 
     const pool = await getPoolCreated(factory, tx, caller)
