const { expect } = require('chai')
const BigNumber = require('bignumber.js')
const forceExpiration = require('../util/forceExpiration')
const forceEndOfExerciseWindow = require('../util/forceEndOfExerciseWindow')
const getTimestamp = require('../util/getTimestamp')
const deployBlackScholes = require('../util/deployBlackScholes')
const getPriceProviderMock = require('../util/getPriceProviderMock')
const createNewOption = require('../util/createNewOption')
const createNewPool = require('../util/createNewPool')
const createOptionFactory = require('../util/createOptionFactory')
const { toBigNumber, approximately } = require('../../utils/utils')

const OPTION_TYPE_PUT = 0
const OPTION_TYPE_CALL = 1
const EXERCISE_TYPE_EUROPEAN = 0

const scenarios = [
  {
    name: 'WBTC/USDC',
    optionType: OPTION_TYPE_PUT,
    underlyingAssetSymbol: 'WBTC',
    underlyingAssetDecimals: 18,
    expiration: 60 * 60 * 24 * 7, // 7 days
    strikeAssetSymbol: 'USDC',
    strikeAssetDecimals: 6,
    strikePrice: toBigNumber(17000e6),
    strikePriceDecimals: 6,
    amountToMint: ethers.BigNumber.from(1e8.toString()),
    amountToMintTooLow: 1,
    amountOfStableToAddLiquidity: ethers.BigNumber.from(1e8.toString()),
    initialFImp: ethers.BigNumber.from('10').pow(54),
    initialSpotPrice: toBigNumber(18000e8),
    spotPriceDecimals: 8,
    initialSigma: toBigNumber(0.661e18),
    expectedNewIV: toBigNumber(0.66615e18)
  }
  // {
  //   name: 'WBTC/USDC',
  //   optionType: OPTION_TYPE_CALL,
  //   underlyingAssetSymbol: 'WBTC',
  //   underlyingAssetDecimals: 18,
  //   expiration: 60 * 60 * 24 * 7, // 7 days
  //   strikeAssetSymbol: 'USDC',
  //   strikeAssetDecimals: 6,
  //   strikePrice: toBigNumber(17000e6),
  //   strikePriceDecimals: 6,
  //   amountToMint: ethers.BigNumber.from(1e8.toString()),
  //   amountToMintTooLow: 1,
  //   amountOfStableToAddLiquidity: ethers.BigNumber.from(1e8.toString()),
  //   initialFImp: ethers.BigNumber.from('10').pow(54),
  //   initialSpotPrice: toBigNumber(18000e8),
  //   spotPriceDecimals: 8,
  //   initialSigma: toBigNumber(0.661e18),
  //   expectedNewIV: toBigNumber(0.66615e18)
  // }
]

scenarios.forEach(scenario => {
  describe('OptionAMMPool.sol - ' + scenario.name, () => {
    const TEN = ethers.BigNumber.from('10')
    let mockUnderlyingAsset
    let mockStrikeAsset
    let factoryContract
    let optionAMMFactory
    let priceProviderMock
    let blackScholes
    let sigma
    let podPut
    let podPutAddress
    let optionAMMPool
    let deployer
    let deployerAddress
    let second
    let secondAddress
    let buyer
    let buyerAddress
    let delegator
    let delegatorAddress
    let lp
    let lpAddress

    async function MintPhase (amountOfOptionsToMint, signer = deployer, owner = deployerAddress) {
      const amountToMintBN = ethers.BigNumber.from(amountOfOptionsToMint)
      const optionsDecimals = await podPut.decimals()
      await mockStrikeAsset.connect(signer).approve(podPut.address, ethers.constants.MaxUint256)
      // calculate amount of Strike necessary to mint
      await mockStrikeAsset.connect(signer).mint(scenario.strikePrice.mul(amountOfOptionsToMint).add(1))

      await podPut.connect(signer).mint(amountToMintBN.mul(toBigNumber(10).pow(optionsDecimals)), owner)
    }

    async function mintAndAddLiquidity (optionsAmount, stableAmount, signer = deployer, owner = deployerAddress) {
      const optionWithDecimals = ethers.BigNumber.from(optionsAmount).mul(TEN.pow(scenario.underlyingAssetDecimals))
      await MintPhase(optionsAmount, signer, owner)
      await mockStrikeAsset.connect(signer).mint(stableAmount)
      // Approve both Option and Stable Token
      await mockStrikeAsset.connect(signer).approve(optionAMMPool.address, ethers.constants.MaxUint256)
      await podPut.connect(signer).approve(optionAMMPool.address, ethers.constants.MaxUint256)

      const optionsDecimals = await podPut.decimals()
      const stableDecimals = await mockStrikeAsset.decimals()
      await optionAMMPool.connect(signer).addLiquidity(scenario.amountOfStableToAddLiquidity, optionWithDecimals)
    }

    beforeEach(async function () {
      let MockERC20, MockWETH, Sigma, OptionAMMFactory
      [deployer, second, buyer, delegator, lp] = await ethers.getSigners()
      deployerAddress = await deployer.getAddress()
      secondAddress = await second.getAddress()
      buyerAddress = await buyer.getAddress()
      delegatorAddress = await delegator.getAddress()
      lpAddress = await lp.getAddress()

      // 1) Deploy Option
      // 2) Use same strike Asset
      ;[MockERC20, MockWETH, blackScholes, Sigma, OptionAMMFactory] = await Promise.all([
        ethers.getContractFactory('MintableERC20'),
        ethers.getContractFactory('WETH'),
        deployBlackScholes(),
        ethers.getContractFactory('Sigma'),
        ethers.getContractFactory('OptionAMMFactory')
      ])

      const mockWeth = await MockWETH.deploy()
      sigma = await Sigma.deploy(blackScholes.address)

      ;[factoryContract, mockUnderlyingAsset, mockStrikeAsset, optionAMMFactory] = await Promise.all([
        createOptionFactory(mockWeth.address),
        MockERC20.deploy(scenario.underlyingAssetSymbol, scenario.underlyingAssetSymbol, scenario.underlyingAssetDecimals),
        MockERC20.deploy(scenario.strikeAssetSymbol, scenario.strikeAssetSymbol, scenario.strikeAssetDecimals),
        OptionAMMFactory.deploy()
      ])
      // Deploy option
      const currentBlocktimestamp = await getTimestamp()
      podPut = await createNewOption(deployerAddress, factoryContract, 'pod:WBTC:USDC:5000:A',
        'pod:WBTC:USDC:5000:A',
        scenario.optionType,
        EXERCISE_TYPE_EUROPEAN,
        mockUnderlyingAsset.address,
        mockStrikeAsset.address,
        scenario.strikePrice,
        currentBlocktimestamp + scenario.expiration,
        24 * 60 * 60)

      const mock = await getPriceProviderMock(deployer, scenario.initialSpotPrice, scenario.spotPriceDecimals, mockUnderlyingAsset.address)
      priceProviderMock = mock.priceProvider
      // 1) Deploy optionAMMPool
      optionAMMPool = await createNewPool(deployerAddress, optionAMMFactory, podPut.address, mockStrikeAsset.address, priceProviderMock.address, blackScholes.address, sigma.address, scenario.initialSigma)
    })

    describe('Constructor/Initialization checks', () => {
      it('should have correct option data (strikePrice, expiration, strikeAsset)', async () => {
        expect(await optionAMMPool.tokenB()).to.equal(mockStrikeAsset.address)
        expect(await optionAMMPool.tokenA()).to.equal(podPut.address)
        expect(await optionAMMPool.priceProvider()).to.equal(priceProviderMock.address)

        const optionExpiration = await podPut.expiration()
        const optionStrikePrice = await podPut.strikePrice()
        const optionStrikePriceDecimals = await podPut.strikePriceDecimals()
        const priceProperties = await optionAMMPool.priceProperties()
        const bsDecimals = await optionAMMPool.BS_RES_DECIMALS()

        expect(priceProperties.expiration).to.equal(optionExpiration)
        expect(priceProperties.strikePrice).to.equal(optionStrikePrice.mul(toBigNumber(10).pow(bsDecimals.sub(optionStrikePriceDecimals))))
      })
      it('should return spotPrice accordingly', async () => {
        const spotPrice = await optionAMMPool.getSpotPrice(mockUnderlyingAsset.address, 18)
        const bsDecimals = await optionAMMPool.BS_RES_DECIMALS()
        expect(spotPrice).to.equal(scenario.initialSpotPrice.mul(toBigNumber(10).pow(bsDecimals.sub(scenario.spotPriceDecimals))))
      })
      it('should not allow trade after option expiration', async () => {
        const expiration = await podPut.expiration()
        await forceExpiration(podPut, parseInt(expiration.toString()))
        await expect(optionAMMPool.connect(buyer).tradeExactBOutput(0, ethers.constants.MaxUint256, buyerAddress, scenario.initialSigma)).to.be.revertedWith('Option has expired')
      })
      it('should not allow add liquidity after option expiration', async () => {
        const expiration = await podPut.expiration()
        await forceExpiration(podPut, parseInt(expiration.toString()))
        await expect(optionAMMPool.connect(buyer).addLiquidity(0, 0, buyerAddress)).to.be.revertedWith('Option has expired')
      })
    })

    describe('Reading functions', () => {
      it('should return the ABPrice', async () => {
        await expect(optionAMMPool.getABPrice()).to.not.be.reverted
      })
    })

    describe('Add Liquidity', () => {
      it('should revert if user dont supply liquidity of both assets', async () => {
        await expect(optionAMMPool.addLiquidity(0, 10000)).to.be.revertedWith('ou should add both tokens on the first liquidity')
      })

      it('should revert if user ask more assets to it has in balance', async () => {
        await expect(optionAMMPool.addLiquidity(1000, 10000)).to.be.revertedWith('ERC20: transfer amount exceeds balance')
      })

      it('should revert if user do not approved one of assets to be spent by OptionAMMPool', async () => {
        // Mint option and Stable asset to the liquidity adder
        await MintPhase(1)
        await mockStrikeAsset.mint(scenario.amountOfStableToAddLiquidity.add(1))
        const optionBalance = await podPut.balanceOf(deployerAddress)
        await expect(optionAMMPool.addLiquidity(scenario.amountOfStableToAddLiquidity, optionBalance.toString())).to.be.revertedWith('ERC20: transfer amount exceeds allowance')
      })
    })

<<<<<<< HEAD
=======
    describe('Remove Liquidity', () => {
      it('should remove all amount after simple addition', async () => {
        const amountOfStrikeLpNeed = toBigNumber(6000).mul(toBigNumber(10).pow(scenario.strikeAssetDecimals))
        const amountOfStrikeLpToMintOption = scenario.strikePrice.mul(toBigNumber(100)).add(1)
        const amountOfOptionsToMint = toBigNumber(100).mul(toBigNumber(10).pow(toBigNumber(scenario.underlyingAssetDecimals)))
        const initialBuyerBalanceStrikeAsset = toBigNumber(10000).mul(toBigNumber(10).pow(scenario.strikeAssetDecimals))
        const numberOfOptionsToBuy = toBigNumber(3).mul(toBigNumber(10).pow(toBigNumber(scenario.underlyingAssetDecimals)))

        const balanceBeforeOptionBuyer = await podPut.balanceOf(buyerAddress)
        const balanceBeforeStrikeBuyer = await mockStrikeAsset.balanceOf(buyerAddress)

        const actions = [
          {
            name: 'mint',
            contract: mockStrikeAsset,
            user: lp,
            params: [amountOfStrikeLpNeed.add(amountOfStrikeLpToMintOption)]
          },
          {
            name: 'approve',
            contract: mockStrikeAsset,
            user: lp,
            params: [podPut.address, amountOfStrikeLpToMintOption]
          },
          {
            name: 'mint',
            contract: podPut,
            user: lp,
            params: [amountOfOptionsToMint, lpAddress]
          },
          {
            name: 'approve',
            contract: mockStrikeAsset,
            user: lp,
            params: [optionAMMPool.address, amountOfStrikeLpNeed]
          },
          {
            name: 'approve',
            contract: podPut,
            user: lp,
            params: [optionAMMPool.address, amountOfOptionsToMint]
          },
          {
            name: 'addLiquidity',
            contract: optionAMMPool,
            user: lp,
            params: [amountOfOptionsToMint, amountOfStrikeLpNeed, lpAddress]
          }
        ]

        const fnActions = actions.map(action => {
          const fn = async () => action.contract.connect(action.user)[action.name](...action.params)
          return fn
        })

        for (const fn of fnActions) {
          await fn()
        }

        const feeAddressA = await optionAMMPool.feePoolA()
        const feeAddressB = await optionAMMPool.feePoolB()

        const lpStrikeBeforeTrade = await mockStrikeAsset.balanceOf(lpAddress)
        const lpOptionBeforeTrade = await podPut.balanceOf(lpAddress)

        const [poolOptionAmountBeforeTrade, poolStrikeAmountBeforeTrade] = await optionAMMPool.getPoolBalances()

        await optionAMMPool.connect(lp).removeLiquidity(amountOfOptionsToMint, amountOfStrikeLpNeed)

        const lpOptionAfterBuyer = await podPut.balanceOf(lpAddress)
        const lpStrikeAfterBuyer = await mockStrikeAsset.balanceOf(lpAddress)

        const [poolOptionAmountAfterTrade, poolStrikeAmountAfterTrade] = await optionAMMPool.getPoolBalances()

        expect(poolOptionAmountAfterTrade).to.eq(0)
        expect(poolStrikeAmountAfterTrade).to.eq(0)
        expect(lpStrikeAfterBuyer).to.eq(lpStrikeAfterBuyer)

        const feePoolABalancefterStrike = await mockStrikeAsset.balanceOf(feeAddressA)
        const feePoolBBalanceAfterStrike = await mockStrikeAsset.balanceOf(feeAddressB)

        expect(feePoolABalancefterStrike).to.eq(0)
        expect(feePoolBBalanceAfterStrike).to.eq(0)
      })
    })

>>>>>>> 1df56df8
    describe('tradeExactAOutput', () => {
      it('should match values accordingly', async () => {
        const feeAddressA = await optionAMMPool.feePoolA()
        const feeAddressB = await optionAMMPool.feePoolB()

        const amountOfStrikeLpNeed = toBigNumber(6000).mul(toBigNumber(10).pow(scenario.strikeAssetDecimals))
        const amountOfStrikeLpToMintOption = scenario.strikePrice.mul(toBigNumber(100)).add(1)
        const amountOfOptionsToMint = toBigNumber(100).mul(toBigNumber(10).pow(toBigNumber(scenario.underlyingAssetDecimals)))
        const initialBuyerBalanceStrikeAsset = toBigNumber(10000).mul(toBigNumber(10).pow(scenario.strikeAssetDecimals))
        const numberOfOptionsToBuy = toBigNumber(3).mul(toBigNumber(10).pow(toBigNumber(scenario.underlyingAssetDecimals)))

        const balanceBeforeOptionBuyer = await podPut.balanceOf(buyerAddress)
        const balanceBeforeStrikeBuyer = await mockStrikeAsset.balanceOf(buyerAddress)

        const actions = [
          {
            name: 'mint',
            contract: mockStrikeAsset,
            user: lp,
            params: [amountOfStrikeLpNeed.add(amountOfStrikeLpToMintOption)]
          },
          {
            name: 'approve',
            contract: mockStrikeAsset,
            user: lp,
            params: [podPut.address, amountOfStrikeLpToMintOption]
          },
          {
            name: 'mint',
            contract: podPut,
            user: lp,
            params: [amountOfOptionsToMint, lpAddress]
          },
          {
            name: 'approve',
            contract: mockStrikeAsset,
            user: lp,
            params: [optionAMMPool.address, amountOfStrikeLpNeed]
          },
          {
            name: 'approve',
            contract: podPut,
            user: lp,
            params: [optionAMMPool.address, amountOfOptionsToMint]
          },
          {
            name: 'addLiquidity',
            contract: optionAMMPool,
            user: lp,
            params: [amountOfOptionsToMint, amountOfStrikeLpNeed, lpAddress]
          },
          {
            name: 'mint',
            contract: mockStrikeAsset,
            user: buyer,
            params: [initialBuyerBalanceStrikeAsset]
          },
          {
            name: 'approve',
            contract: mockStrikeAsset,
            user: buyer,
            params: [optionAMMPool.address, initialBuyerBalanceStrikeAsset]
          }
        ]

        const fnActions = actions.map(action => {
          const fn = async () => action.contract.connect(action.user)[action.name](...action.params)
          return fn
        })

        for (const fn of fnActions) {
          await fn()
        }

        const buyerStrikeAmountBeforeTrade = await mockStrikeAsset.balanceOf(buyerAddress)

        await optionAMMPool.connect(buyer).tradeExactAOutput(numberOfOptionsToBuy, ethers.constants.MaxUint256, buyerAddress, scenario.initialSigma)

        const buyerStrikeAmountAfterTrade = await mockStrikeAsset.balanceOf(buyerAddress)
        const priceOfTheTrade = buyerStrikeAmountBeforeTrade.sub(buyerStrikeAmountAfterTrade)

        const feesBN = (new BigNumber(priceOfTheTrade.toString()).multipliedBy(new BigNumber(0.00003))).toFixed(0, 2)
        const fees = toBigNumber(feesBN.toString())

        const balanceAfterOptionBuyer = await podPut.balanceOf(buyerAddress)
        const balanceAfterStrikeBuyer = await mockStrikeAsset.balanceOf(buyerAddress)

        const balanceAfterStrikeFeePoolA = await mockStrikeAsset.balanceOf(feeAddressA)
        const balanceAfterStrikeFeePoolB = await mockStrikeAsset.balanceOf(feeAddressB)

        expect(balanceAfterOptionBuyer).to.eq(numberOfOptionsToBuy)
        expect(balanceAfterStrikeFeePoolA).to.eq(balanceAfterStrikeFeePoolB)
        expect(approximately(fees, balanceAfterStrikeFeePoolA.add(balanceAfterStrikeFeePoolB), 5)).to.be.true
      })
    })
    describe('tradeExactAInput', () => {
      it('should match values accordingly', async () => {
        const feeAddressA = await optionAMMPool.feePoolA()
        const feeAddressB = await optionAMMPool.feePoolB()

        const amountOfStrikeLpNeed = toBigNumber(6000).mul(toBigNumber(10).pow(scenario.strikeAssetDecimals))
        const amountOfStrikeLpToMintOption = scenario.strikePrice.mul(toBigNumber(100)).add(1)
        const amountOfOptionsToMint = toBigNumber(100).mul(toBigNumber(10).pow(toBigNumber(scenario.underlyingAssetDecimals)))
        const initialBuyerBalanceStrikeAsset = toBigNumber(100).mul(toBigNumber(10).pow(scenario.strikeAssetDecimals))

        const amountOfOptionsBuyerToMint = toBigNumber(4).mul(toBigNumber(10).pow(toBigNumber(scenario.underlyingAssetDecimals)))
        const amountOfStrikeBuyerToMintOption = scenario.strikePrice.mul(toBigNumber(4)).add(1)
        const numberOfOptionsToSell = toBigNumber(3).mul(toBigNumber(10).pow(toBigNumber(scenario.underlyingAssetDecimals)))

        const balanceBeforeOptionBuyer = await podPut.balanceOf(buyerAddress)
        const balanceBeforeStrikeBuyer = await mockStrikeAsset.balanceOf(buyerAddress)

        const actions = [
          {
            name: 'mint',
            contract: mockStrikeAsset,
            user: lp,
            params: [amountOfStrikeLpNeed.add(amountOfStrikeLpToMintOption)]
          },
          {
            name: 'approve',
            contract: mockStrikeAsset,
            user: lp,
            params: [podPut.address, amountOfStrikeLpToMintOption]
          },
          {
            name: 'mint',
            contract: podPut,
            user: lp,
            params: [amountOfOptionsToMint, lpAddress]
          },
          {
            name: 'approve',
            contract: mockStrikeAsset,
            user: lp,
            params: [optionAMMPool.address, amountOfStrikeLpNeed]
          },
          {
            name: 'approve',
            contract: podPut,
            user: lp,
            params: [optionAMMPool.address, amountOfOptionsToMint]
          },
          {
            name: 'addLiquidity',
            contract: optionAMMPool,
            user: lp,
            params: [amountOfOptionsToMint, amountOfStrikeLpNeed, lpAddress]
          },
          {
            name: 'mint',
            contract: mockStrikeAsset,
            user: buyer,
            params: [amountOfStrikeBuyerToMintOption]
          },
          {
            name: 'approve',
            contract: mockStrikeAsset,
            user: buyer,
            params: [podPut.address, amountOfStrikeBuyerToMintOption]
          },
          {
            name: 'mint',
            contract: podPut,
            user: buyer,
            params: [numberOfOptionsToSell, buyerAddress]
          },
          {
            name: 'approve',
            contract: podPut,
            user: buyer,
            params: [optionAMMPool.address, amountOfOptionsBuyerToMint]
          }

        ]

        const fnActions = actions.map(action => {
          const fn = async () => action.contract.connect(action.user)[action.name](...action.params)
          return fn
        })

        for (const fn of fnActions) {
          await fn()
        }

        const buyerStrikeBeforeTrade = await mockStrikeAsset.balanceOf(buyerAddress)
        const buyerOptionBeforeTrade = await podPut.balanceOf(buyerAddress)

        const [poolOptionAmountBeforeTrade, poolStrikeAmountBeforeTrade] = await optionAMMPool.getPoolBalances()

        await optionAMMPool.connect(buyer).tradeExactAInput(numberOfOptionsToSell, 0, buyerAddress, scenario.initialSigma)

        const buyerOptionAfterBuyer = await podPut.balanceOf(buyerAddress)
        const buyerStrikeAfterBuyer = await mockStrikeAsset.balanceOf(buyerAddress)

        const [poolOptionAmountAfterTrade, poolStrikeAmountAfterTrade] = await optionAMMPool.getPoolBalances()

        expect(buyerOptionAfterBuyer).to.eq(buyerOptionBeforeTrade.sub(numberOfOptionsToSell))
        expect(poolOptionAmountAfterTrade).to.eq(poolOptionAmountBeforeTrade.add(numberOfOptionsToSell))
      })
    })
    describe('tradeExactBOutput', () => {
      it('should match values accordingly', async () => {
        const amountOfStrikeLpNeed = toBigNumber(6000).mul(toBigNumber(10).pow(scenario.strikeAssetDecimals))
        const amountOfStrikeLpToMintOption = scenario.strikePrice.mul(toBigNumber(100)).add(1)
        const amountOfOptionsToMint = toBigNumber(100).mul(toBigNumber(10).pow(toBigNumber(scenario.underlyingAssetDecimals)))

        const amountOfOptionsBuyerToMint = toBigNumber(4).mul(toBigNumber(10).pow(toBigNumber(scenario.underlyingAssetDecimals)))
        const amountOfStrikeBuyerToMintOption = scenario.strikePrice.mul(toBigNumber(4)).add(1)

        const numberOfOptionsToSell = toBigNumber(3).mul(toBigNumber(10).pow(toBigNumber(scenario.underlyingAssetDecimals)))

        const numberOfTokensToReceive = toBigNumber(1).mul(toBigNumber(10).pow(toBigNumber(scenario.strikeAssetDecimals)))

        const actions = [
          {
            name: 'mint',
            contract: mockStrikeAsset,
            user: lp,
            params: [amountOfStrikeLpNeed.add(amountOfStrikeLpToMintOption)]
          },
          {
            name: 'approve',
            contract: mockStrikeAsset,
            user: lp,
            params: [podPut.address, amountOfStrikeLpToMintOption]
          },
          {
            name: 'mint',
            contract: podPut,
            user: lp,
            params: [amountOfOptionsToMint, lpAddress]
          },
          {
            name: 'approve',
            contract: mockStrikeAsset,
            user: lp,
            params: [optionAMMPool.address, amountOfStrikeLpNeed]
          },
          {
            name: 'approve',
            contract: podPut,
            user: lp,
            params: [optionAMMPool.address, amountOfOptionsToMint]
          },
          {
            name: 'addLiquidity',
            contract: optionAMMPool,
            user: lp,
            params: [amountOfOptionsToMint, amountOfStrikeLpNeed, lpAddress]
          },
          {
            name: 'mint',
            contract: mockStrikeAsset,
            user: buyer,
            params: [amountOfStrikeBuyerToMintOption]
          },
          {
            name: 'approve',
            contract: mockStrikeAsset,
            user: buyer,
            params: [podPut.address, amountOfStrikeBuyerToMintOption]
          },
          {
            name: 'mint',
            contract: podPut,
            user: buyer,
            params: [numberOfOptionsToSell, buyerAddress]
          },
          {
            name: 'approve',
            contract: podPut,
            user: buyer,
            params: [optionAMMPool.address, amountOfOptionsBuyerToMint]
          }

        ]

        const fnActions = actions.map(action => {
          const fn = async () => action.contract.connect(action.user)[action.name](...action.params)
          return fn
        })

        for (const fn of fnActions) {
          await fn()
        }

        const buyerStrikeBeforeTrade = await mockStrikeAsset.balanceOf(buyerAddress)
        const buyerOptionBeforeTrade = await podPut.balanceOf(buyerAddress)

        const [poolOptionAmountBeforeTrade, poolStrikeAmountBeforeTrade] = await optionAMMPool.getPoolBalances()

        await optionAMMPool.connect(buyer).tradeExactBOutput(numberOfTokensToReceive, ethers.constants.MaxUint256, buyerAddress, scenario.initialSigma)

        const buyerOptionAfterBuyer = await podPut.balanceOf(buyerAddress)
        const buyerStrikeAfterBuyer = await mockStrikeAsset.balanceOf(buyerAddress)

        const [poolOptionAmountAfterTrade, poolStrikeAmountAfterTrade] = await optionAMMPool.getPoolBalances()

        const feesBN = (new BigNumber(numberOfTokensToReceive.toString()).multipliedBy(new BigNumber(0.00003))).toFixed(0, 2)
        const fees = toBigNumber(feesBN.toString())

        expect(poolStrikeAmountBeforeTrade).to.eq(poolStrikeAmountAfterTrade.add(numberOfTokensToReceive).add(fees))
        expect(buyerStrikeBeforeTrade).to.eq(buyerStrikeAfterBuyer.sub(numberOfTokensToReceive))
<<<<<<< HEAD
=======

        // Testing Remove Liquidity
        // await optionAMMPool.connect(lp).removeLiquidity(amountOfOptionsToMint, amountOfStrikeLpNeed)
>>>>>>> 1df56df8
      })
    })
  })
})<|MERGE_RESOLUTION|>--- conflicted
+++ resolved
@@ -204,8 +204,6 @@
       })
     })
 
-<<<<<<< HEAD
-=======
     describe('Remove Liquidity', () => {
       it('should remove all amount after simple addition', async () => {
         const amountOfStrikeLpNeed = toBigNumber(6000).mul(toBigNumber(10).pow(scenario.strikeAssetDecimals))
@@ -292,7 +290,6 @@
       })
     })
 
->>>>>>> 1df56df8
     describe('tradeExactAOutput', () => {
       it('should match values accordingly', async () => {
         const feeAddressA = await optionAMMPool.feePoolA()
@@ -597,12 +594,9 @@
 
         expect(poolStrikeAmountBeforeTrade).to.eq(poolStrikeAmountAfterTrade.add(numberOfTokensToReceive).add(fees))
         expect(buyerStrikeBeforeTrade).to.eq(buyerStrikeAfterBuyer.sub(numberOfTokensToReceive))
-<<<<<<< HEAD
-=======
 
         // Testing Remove Liquidity
-        // await optionAMMPool.connect(lp).removeLiquidity(amountOfOptionsToMint, amountOfStrikeLpNeed)
->>>>>>> 1df56df8
+        await optionAMMPool.connect(lp).removeLiquidity(amountOfOptionsToMint, amountOfStrikeLpNeed)
       })
     })
   })
