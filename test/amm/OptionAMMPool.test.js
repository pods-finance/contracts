--- conflicted
+++ resolved
@@ -65,11 +65,7 @@
 
 scenarios.forEach(scenario => {
   describe('OptionAMMPool.sol - ' + scenario.name, () => {
-<<<<<<< HEAD
-    let MockERC20, WETH, OptionAMMFactory, OptionAMMPool, PriceProvider, IVProvider
-=======
-    let MockERC20, WETH, OptionAMMFactory, FeePoolBuilder, OptionAMMPool, PriceProvider
->>>>>>> 247c89b6
+    let MockERC20, WETH, OptionAMMFactory, FeePoolBuilder, OptionAMMPool, PriceProvider, IVProvider
     let weth
     let configurationManager
     let mockUnderlyingAsset
@@ -96,11 +92,7 @@
         lp.getAddress()
       ])
 
-<<<<<<< HEAD
-      ;[MockERC20, WETH, OptionAMMFactory, OptionAMMPool, PriceProvider, IVProvider] = await Promise.all([
-=======
-      ;[MockERC20, WETH, OptionAMMFactory, FeePoolBuilder, OptionAMMPool, PriceProvider] = await Promise.all([
->>>>>>> 247c89b6
+      ;[MockERC20, WETH, OptionAMMFactory, FeePoolBuilder, OptionAMMPool, PriceProvider, IVProvider] = await Promise.all([
         ethers.getContractFactory('MintableERC20'),
         ethers.getContractFactory('WETH'),
         ethers.getContractFactory('OptionAMMFactory'),
@@ -147,14 +139,10 @@
         optionType: scenario.optionType
       })
 
-<<<<<<< HEAD
       await ivProvider.setUpdater(deployerAddress)
       await ivProvider.updateIV(option.address, scenario.initialOracleIV, scenario.decimalsOracleIV)
 
-      optionAMMFactory = await OptionAMMFactory.deploy(configurationManager.address)
-=======
       optionAMMFactory = await OptionAMMFactory.deploy(configurationManager.address, feePoolBuilder.address)
->>>>>>> 247c89b6
       optionAMMPool = await createNewPool(deployerAddress, optionAMMFactory, option.address, mockStrikeAsset.address, scenario.initialIV)
     })
 
