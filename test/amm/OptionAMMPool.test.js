--- conflicted
+++ resolved
@@ -100,20 +100,16 @@
       podPut = await createMockOption({
         underlyingAsset: mockUnderlyingAsset.address,
         strikeAsset: mockStrikeAsset.address,
+        strikePrice: scenario.strikePrice,
         cap: ethers.BigNumber.from((200 * 10 ** await mockUnderlyingAsset.decimals()).toString())
       })
 
       const mock = await getPriceProviderMock(deployer, scenario.initialSpotPrice, 8, await podPut.underlyingAsset())
       priceProviderMock = mock.priceProvider
 
-<<<<<<< HEAD
-      // 1) Deploy optionAMMPool
-      optionAMMPool = await createNewPool(deployerAddress, optionAMMFactory, podPut.address, mockStrikeAsset.address, priceProviderMock.address, blackScholes.address, sigma.address, scenario.initialSigma)
-=======
       configurationManager = await createConfigurationManager(priceProviderMock)
       optionAMMFactory = await OptionAMMFactory.deploy(configurationManager.address)
       optionAMMPool = await createNewPool(deployerAddress, optionAMMFactory, podPut.address, mockStrikeAsset.address, scenario.initialSigma)
->>>>>>> 31a0264f
     })
 
     describe('Constructor/Initialization checks', () => {
