--- conflicted
+++ resolved
@@ -296,7 +296,6 @@
         expect(feePoolABalancefterStrike).to.eq(0)
         expect(feePoolBBalanceAfterStrike).to.eq(0)
       })
-<<<<<<< HEAD
 
       it('should revert if any dependency contract is stopped', async () => {
         const emergencyStop = await ethers.getContractAt(
@@ -317,7 +316,8 @@
         await expect(
           optionAMMPool.removeLiquidity(scenario.amountToMint, scenario.amountOfStableToAddLiquidity)
         ).to.be.revertedWith('OptionAMMPool: Pool is stopped')
-=======
+      })
+
       it('should remove liquidity when option price is rounded to zero', async () => {
         const amountOfStrikeLpNeed = toBigNumber(6000).mul(toBigNumber(10).pow(scenario.strikeAssetDecimals))
         const amountOfStrikeLpToMintOption = scenario.strikePrice.mul(toBigNumber(100)).add(1)
@@ -408,6 +408,7 @@
         expect(feePoolABalancefterStrike).to.eq(0)
         expect(feePoolBBalanceAfterStrike).to.eq(0)
       })
+
       it('should remove liquidity after expiration', async () => {
         const amountOfStrikeLpNeed = toBigNumber(6000).mul(toBigNumber(10).pow(scenario.strikeAssetDecimals))
         const amountOfStrikeLpToMintOption = scenario.strikePrice.mul(toBigNumber(100)).add(1)
@@ -493,6 +494,7 @@
         expect(feePoolABalancefterStrike).to.eq(0)
         expect(feePoolBBalanceAfterStrike).to.eq(0)
       })
+
       it('should remove liquidity single-sided', async () => {
         const amountOfStrikeLpNeed = toBigNumber(6000).mul(toBigNumber(10).pow(scenario.strikeAssetDecimals))
         const amountOfStrikeLpToMintOption = scenario.strikePrice.mul(toBigNumber(100)).add(1)
@@ -577,7 +579,6 @@
 
         expect(feePoolABalancefterStrike).to.eq(0)
         expect(feePoolBBalanceAfterStrike).to.eq(0)
->>>>>>> 9b94088d
       })
     })
 
