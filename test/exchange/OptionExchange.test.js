const { expect } = require('chai')
const getTimestamp = require('../util/getTimestamp')
const createMockOption = require('../util/createMockOption')
const getPriceProviderMock = require('../util/getPriceProviderMock')
const createConfigurationManager = require('../util/createConfigurationManager')
const addLiquidity = require('../util/addLiquidity')

const BURN_ADDRESS = '0x000000000000000000000000000000000000dEaD'

describe('OptionExchange', () => {
  let OptionExchange, OptionAMMFactory
  let exchange, configurationManager
  let stableAsset, strikeAsset
  let option, pool, optionAMMFactory
  let deployer, deployerAddress
  let caller, callerAddress

  before(async () => {
    ;[deployer, caller] = await ethers.getSigners()
    deployerAddress = await deployer.getAddress()
    callerAddress = await caller.getAddress()
  })

<<<<<<< HEAD
    ;[OptionExchange, OptionAMMFactory] = await Promise.all([
=======
  beforeEach(async () => {
    ;[OptionExchange, OptionAMMFactory, option] = await Promise.all([
>>>>>>> 31a0264f
      ethers.getContractFactory('OptionExchange'),
      ethers.getContractFactory('OptionAMMFactory')
    ])
<<<<<<< HEAD
  })

  beforeEach(async () => {
    option = await createMockOption()

    ;[strikeAsset, stableAsset, optionAMMFactory] = await Promise.all([
      ethers.getContractAt('MintableERC20', await option.strikeAsset()),
      ethers.getContractAt('MintableERC20', await option.strikeAsset()),
      OptionAMMFactory.deploy()
    ])

=======

    const mock = await getPriceProviderMock(caller, '8200000000', 6, await option.underlyingAsset())
    const priceProviderMock = mock.priceProvider

    configurationManager = await createConfigurationManager(priceProviderMock)

    strikeAsset = await ethers.getContractAt('MintableERC20', await option.strikeAsset())
    stableAsset = await ethers.getContractAt('MintableERC20', await option.strikeAsset())
  })

  beforeEach(async () => {
    optionAMMFactory = await OptionAMMFactory.deploy(configurationManager.address)
>>>>>>> 31a0264f
    pool = await createOptionAMMPool(option, optionAMMFactory, deployer)
    const optionsLiquidity = ethers.BigNumber.from(10e8)
    const stableLiquidity = ethers.BigNumber.from(1000e6)

    await addLiquidity(pool, optionsLiquidity, stableLiquidity, deployer)

    exchange = await OptionExchange.deploy(optionAMMFactory.address)

    // Approving Strike Asset(Collateral) transfer into the Exchange
    await stableAsset.connect(caller).approve(exchange.address, ethers.constants.MaxUint256)
  })

  afterEach(async () => {
    await option.connect(caller).transfer(BURN_ADDRESS, await option.balanceOf(callerAddress))
    await stableAsset.connect(caller).burn(await stableAsset.balanceOf(callerAddress))
    await strikeAsset.connect(caller).burn(await strikeAsset.balanceOf(callerAddress))
  })

  it('assigns the factory address correctly', async () => {
    expect(await exchange.factory()).to.equal(optionAMMFactory.address)
  })

  describe('Mint', () => {
    it('mints the exact amount of options', async () => {
      const amountToMint = ethers.BigNumber.from(1e8.toString())
      const collateralAmount = await option.strikeToTransfer(amountToMint)

      await stableAsset.connect(caller).mint(collateralAmount)
      expect(await stableAsset.balanceOf(callerAddress)).to.equal(collateralAmount)

      await exchange.connect(caller).mint(
        option.address,
        amountToMint
      )

      expect(await option.balanceOf(callerAddress)).to.equal(amountToMint)
    })
  })

  describe('Mint and Add Liquidity', () => {
    it('mints and add the options to the pool as liquidity', async () => {
      const amountToMint = ethers.BigNumber.from(1e7.toString())
      const collateralAmount = await option.strikeToTransfer(amountToMint)
      const stableToAdd = ethers.BigNumber.from(200e6.toString())

      await strikeAsset.connect(caller).mint(collateralAmount)
      await stableAsset.connect(caller).mint(stableToAdd)

      const tx = exchange.connect(caller).mintAndAddLiquidity(
        option.address,
        amountToMint,
        stableAsset.address,
        stableToAdd
      )

      await expect(tx)
        .to.emit(exchange, 'LiquidityAdded')
        .withArgs(callerAddress, option.address, amountToMint, stableAsset.address, stableToAdd)
    })

    it('fails to add liquidity when the pool do not exist', async () => {
      const amountToMint = ethers.BigNumber.from(1e7.toString())
      const collateralAmount = await option.strikeToTransfer(amountToMint)
      const stableToAdd = ethers.BigNumber.from(200e6.toString())

      await strikeAsset.connect(caller).mint(collateralAmount)
      await stableAsset.connect(caller).mint(stableToAdd)

      const tx = exchange.connect(caller).mintAndAddLiquidity(
        ethers.constants.AddressZero,
        amountToMint,
        stableAsset.address,
        stableToAdd
      )

      await expect(tx).to.be.revertedWith('OptionExchange: pool not found')
    })
  })

  describe('Mint and Sell', () => {
    it('mints and sells the exact amount of options', async () => {
      const amountToMint = ethers.BigNumber.from(1e7.toString())
      const collateralAmount = await option.strikeToTransfer(amountToMint)
      const deadline = await getTimestamp() + 60

      await strikeAsset.connect(caller).mint(collateralAmount)

      const { 1: sigma } = await pool.getOptionTradeDetailsExactAInput(amountToMint)

      const tx = await exchange.connect(caller).mintAndSellOptions(
        option.address,
        amountToMint,
        stableAsset.address,
        0,
        deadline,
        sigma
      )

      const premium = await stableAsset.balanceOf(callerAddress)

      await expect(Promise.resolve(tx))
        .to.emit(exchange, 'OptionsSold')
        .withArgs(callerAddress, option.address, amountToMint, stableAsset.address, premium)
    })

    it('fails when the deadline has passed', async () => {
      const minOutputAmount = ethers.BigNumber.from(100e6.toString())
      const amountToMint = ethers.BigNumber.from(1e7.toString())
      const collateralAmount = await option.strikeToTransfer(amountToMint)
      const deadline = await getTimestamp()

      await strikeAsset.connect(caller).mint(collateralAmount)

      const { 1: sigma } = await pool.getOptionTradeDetailsExactAInput(amountToMint)

      const tx = exchange.connect(caller).mintAndSellOptions(
        option.address,
        amountToMint,
        stableAsset.address,
        minOutputAmount,
        deadline,
        sigma
      )

      await expect(tx).to.be.revertedWith('OptionExchange: deadline expired')
    })

    it('fails to sell when the pool do not exist', async () => {
      const minOutputAmount = ethers.BigNumber.from(100e6.toString())
      const amountToMint = ethers.BigNumber.from(1e7.toString())
      const collateralAmount = await option.strikeToTransfer(amountToMint)
      const deadline = await getTimestamp() + 60

      await stableAsset.connect(caller).mint(collateralAmount)

      const { 1: sigma } = await pool.getOptionTradeDetailsExactAInput(amountToMint)

      const tx = exchange.connect(caller).mintAndSellOptions(
        ethers.constants.AddressZero,
        amountToMint,
        stableAsset.address,
        minOutputAmount,
        deadline,
        sigma
      )

      await expect(tx).to.be.revertedWith('OptionExchange: pool not found')
    })
  })

  describe('Buy', () => {
    it('buys the exact amount of options', async () => {
      const minAcceptedCost = ethers.BigNumber.from(200e6.toString())
      const amountToBuy = ethers.BigNumber.from(1e7)
      const deadline = await getTimestamp() + 60

      const { 1: sigma } = await pool.getOptionTradeDetailsExactAOutput(amountToBuy)

      await stableAsset.connect(caller).mint(minAcceptedCost)

      const tx = await exchange.connect(caller).buyExactOptions(
        option.address,
        amountToBuy,
        stableAsset.address,
        minAcceptedCost,
        deadline,
        sigma
      )

      const spentAmount = minAcceptedCost.sub(await stableAsset.balanceOf(callerAddress))

      await expect(Promise.resolve(tx))
        .to.emit(exchange, 'OptionsBought')
        .withArgs(callerAddress, option.address, amountToBuy, stableAsset.address, spentAmount)
    })

    it('buy options with an exact amount of tokens', async () => {
      const inputAmount = ethers.BigNumber.from(200e6.toString())
      const minAcceptedOptions = ethers.BigNumber.from(1e7.toString())
      const deadline = await getTimestamp() + 60

      const { 1: sigma } = await pool.getOptionTradeDetailsExactBInput(inputAmount)

      await stableAsset.connect(caller).mint(inputAmount)

      const tx = await exchange.connect(caller).buyOptionsWithExactTokens(
        option.address,
        minAcceptedOptions,
        stableAsset.address,
        inputAmount,
        deadline,
        sigma
      )

      expect(await stableAsset.balanceOf(callerAddress)).to.equal(0)

      const boughtOptions = await option.balanceOf(callerAddress)

      await expect(Promise.resolve(tx))
        .to.emit(exchange, 'OptionsBought')
        .withArgs(callerAddress, option.address, boughtOptions, stableAsset.address, inputAmount)
    })

    it('fails to buy when the pool do not exist', async () => {
      const minAcceptedCost = ethers.BigNumber.from(200e6.toString())
      const amountToBuy = ethers.BigNumber.from(1e7)
      const deadline = await getTimestamp() + 60

      const { 1: sigma } = await pool.getOptionTradeDetailsExactAOutput(amountToBuy)

      await stableAsset.connect(caller).mint(minAcceptedCost)

      const tx = exchange.connect(caller).buyExactOptions(
        ethers.constants.AddressZero,
        amountToBuy,
        stableAsset.address,
        minAcceptedCost,
        deadline,
        sigma
      )

      await expect(tx).to.be.revertedWith('OptionExchange: pool not found')
    })

    it('fails when the deadline has passed', async () => {
      const minAcceptedCost = ethers.BigNumber.from(200e6.toString())
      const amountToBuy = ethers.BigNumber.from(1e7)
      const deadline = await getTimestamp()

      const { 1: sigma } = await pool.getOptionTradeDetailsExactAOutput(amountToBuy)

      await stableAsset.connect(caller).mint(minAcceptedCost)

      const tx = exchange.connect(caller).buyExactOptions(
        ethers.constants.AddressZero,
        amountToBuy,
        stableAsset.address,
        minAcceptedCost,
        deadline,
        sigma
      )

      await expect(tx).to.be.revertedWith('OptionExchange: deadline expired')
    })
  })
})

async function createOptionAMMPool (option, optionAMMFactory, caller) {
  const initialSigma = '960000000000000000'

  const [strikeAssetAddress, callerAddress] = await Promise.all([
    option.strikeAsset(),
    caller.getAddress()
  ])

  const tx = await optionAMMFactory.createPool(
    option.address,
    strikeAssetAddress,
<<<<<<< HEAD
    priceProviderMock.address,
    blackScholes.address,
    sigma.address,
    initialSigma,
    5000e6
=======
    initialSigma
>>>>>>> 31a0264f
  )

  const filterFrom = await optionAMMFactory.filters.PoolCreated(callerAddress)
  const eventDetails = await optionAMMFactory.queryFilter(filterFrom, tx.blockNumber, tx.blockNumber)

  const { pool: poolAddress } = eventDetails[0].args
  const pool = await ethers.getContractAt('OptionAMMPool', poolAddress)

  return pool
}<|MERGE_RESOLUTION|>--- conflicted
+++ resolved
@@ -17,45 +17,30 @@
 
   before(async () => {
     ;[deployer, caller] = await ethers.getSigners()
-    deployerAddress = await deployer.getAddress()
-    callerAddress = await caller.getAddress()
-  })
-
-<<<<<<< HEAD
+    ;[deployerAddress, callerAddress] = await Promise.all([
+      deployer.getAddress(),
+      caller.getAddress()
+    ])
+
     ;[OptionExchange, OptionAMMFactory] = await Promise.all([
-=======
-  beforeEach(async () => {
-    ;[OptionExchange, OptionAMMFactory, option] = await Promise.all([
->>>>>>> 31a0264f
       ethers.getContractFactory('OptionExchange'),
-      ethers.getContractFactory('OptionAMMFactory')
+      ethers.getContractFactory('OptionAMMFactory'),
     ])
-<<<<<<< HEAD
   })
 
   beforeEach(async () => {
     option = await createMockOption()
+
+    const mock = await getPriceProviderMock(caller, '8200000000', 6, await option.underlyingAsset())
+    const priceProviderMock = mock.priceProvider
+    configurationManager = await createConfigurationManager(priceProviderMock)
 
     ;[strikeAsset, stableAsset, optionAMMFactory] = await Promise.all([
       ethers.getContractAt('MintableERC20', await option.strikeAsset()),
       ethers.getContractAt('MintableERC20', await option.strikeAsset()),
-      OptionAMMFactory.deploy()
+      OptionAMMFactory.deploy(configurationManager.address)
     ])
 
-=======
-
-    const mock = await getPriceProviderMock(caller, '8200000000', 6, await option.underlyingAsset())
-    const priceProviderMock = mock.priceProvider
-
-    configurationManager = await createConfigurationManager(priceProviderMock)
-
-    strikeAsset = await ethers.getContractAt('MintableERC20', await option.strikeAsset())
-    stableAsset = await ethers.getContractAt('MintableERC20', await option.strikeAsset())
-  })
-
-  beforeEach(async () => {
-    optionAMMFactory = await OptionAMMFactory.deploy(configurationManager.address)
->>>>>>> 31a0264f
     pool = await createOptionAMMPool(option, optionAMMFactory, deployer)
     const optionsLiquidity = ethers.BigNumber.from(10e8)
     const stableLiquidity = ethers.BigNumber.from(1000e6)
@@ -314,15 +299,8 @@
   const tx = await optionAMMFactory.createPool(
     option.address,
     strikeAssetAddress,
-<<<<<<< HEAD
-    priceProviderMock.address,
-    blackScholes.address,
-    sigma.address,
-    initialSigma,
-    5000e6
-=======
+    5000e6,
     initialSigma
->>>>>>> 31a0264f
   )
 
   const filterFrom = await optionAMMFactory.filters.PoolCreated(callerAddress)
