--- conflicted
+++ resolved
@@ -32,14 +32,10 @@
 
     strikeAsset = await ethers.getContractAt('MintableERC20', await option.strikeAsset())
     stableAsset = await ethers.getContractAt('MintableERC20', await option.strikeAsset())
-<<<<<<< HEAD
   })
 
   beforeEach(async () => {
     optionAMMFactory = await OptionAMMFactory.deploy(configurationManager.address)
-=======
-    optionAMMFactory = await OptionAMMFactory.deploy()
->>>>>>> e23819b5
     pool = await createOptionAMMPool(option, optionAMMFactory, deployer)
     await addLiquidity(pool, deployer)
 
