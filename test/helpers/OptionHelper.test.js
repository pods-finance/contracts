const { expect } = require('chai')
const getTimestamp = require('../util/getTimestamp')
const createMockOption = require('../util/createMockOption')
const getPriceProviderMock = require('../util/getPriceProviderMock')
const createConfigurationManager = require('../util/createConfigurationManager')
const addLiquidity = require('../util/addLiquidity')
const { takeSnapshot, revertToSnapshot } = require('../util/snapshot')
const mintOptions = require('../util/mintOptions')

const OPTION_TYPE_PUT = 0
const OPTION_TYPE_CALL = 1
const initialSigma = '960000000000000000'

describe('OptionHelper', () => {
<<<<<<< HEAD
  let OptionHelper, OptionAMMFactory, MintableERC20, IVProvider
  let optionHelper, configurationManager, ivProvider
=======
  let OptionHelper, OptionAMMFactory, FeePoolBuilder, MintableERC20
  let optionHelper, configurationManager
>>>>>>> 247c89b6
  let stableAsset, strikeAsset, underlyingAsset
  let option, pool, optionAMMFactory, feePoolBuilder
  let deployer, deployerAddress
  let caller, callerAddress
  let snapshotId

  before(async () => {
    ;[deployer, caller] = await ethers.getSigners()
    ;[deployerAddress, callerAddress] = await Promise.all([
      deployer.getAddress(),
      caller.getAddress()
    ])

<<<<<<< HEAD
    ;[OptionHelper, OptionAMMFactory, MintableERC20, IVProvider] = await Promise.all([
      ethers.getContractFactory('OptionHelper'),
      ethers.getContractFactory('OptionAMMFactory'),
      ethers.getContractFactory('MintableERC20'),
      ethers.getContractFactory('IVProvider')
=======
    ;[OptionHelper, OptionAMMFactory, FeePoolBuilder, MintableERC20] = await Promise.all([
      ethers.getContractFactory('OptionHelper'),
      ethers.getContractFactory('OptionAMMFactory'),
      ethers.getContractFactory('FeePoolBuilder'),
      ethers.getContractFactory('MintableERC20')
>>>>>>> 247c89b6
    ])

    underlyingAsset = await MintableERC20.deploy('WBTC', 'WBTC', 8)
    feePoolBuilder = await FeePoolBuilder.deploy()
  })

  beforeEach(async () => {
    configurationManager = await createConfigurationManager()
    const mock = await getPriceProviderMock({
      deployer: caller,
      price: '8200000000',
      decimals: 6,
      tokenAddress: underlyingAsset.address,
      configurationManager
    })
    ivProvider = await IVProvider.deploy()
    await ivProvider.setUpdater(deployerAddress)

    await configurationManager.setPriceProvider(mock.priceProvider.address)
    await configurationManager.setIVProvider(ivProvider.address)

    option = await createMockOption({
      configurationManager,
      underlyingAsset: underlyingAsset.address
    })

    await ivProvider.updateIV(option.address, initialSigma, '18')

    ;[strikeAsset, stableAsset, optionAMMFactory] = await Promise.all([
      ethers.getContractAt('MintableERC20', await option.strikeAsset()),
      ethers.getContractAt('MintableERC20', await option.strikeAsset()),
      OptionAMMFactory.deploy(configurationManager.address, feePoolBuilder.address)
    ])

    await configurationManager.setAMMFactory(optionAMMFactory.address)

    pool = await createOptionAMMPool(option, optionAMMFactory, deployer)
    const optionsLiquidity = ethers.BigNumber.from(10e8)
    const stableLiquidity = ethers.BigNumber.from(100000e6)

    await addLiquidity(pool, optionsLiquidity, stableLiquidity, deployer)

    optionHelper = await OptionHelper.deploy(configurationManager.address)

    // Approving Strike Asset(Collateral) transfer into the Exchange
    await stableAsset.connect(caller).approve(optionHelper.address, ethers.constants.MaxUint256)
    await option.connect(caller).approve(optionHelper.address, ethers.constants.MaxUint256)

    snapshotId = await takeSnapshot()
  })

  afterEach(async () => {
    await revertToSnapshot(snapshotId)
  })

  it('cannot be deployed with a zero-address configuration manager', async () => {
    const tx = OptionHelper.deploy(ethers.constants.AddressZero)
    await expect(tx).to.be.revertedWith('OptionHelper: Configuration Manager is not a contract')
  })

  describe('Mint', () => {
    it('mints the exact amount of options', async () => {
      const amountToMint = ethers.BigNumber.from(1e8.toString())
      const collateralAmount = await option.strikeToTransfer(amountToMint)

      await stableAsset.connect(caller).mint(collateralAmount)
      expect(await stableAsset.balanceOf(callerAddress)).to.equal(collateralAmount)

      await optionHelper.connect(caller).mint(
        option.address,
        amountToMint
      )

      expect(await option.balanceOf(callerAddress)).to.equal(amountToMint)
    })

    it('mints both puts and call options', async () => {
      const amountToMint = ethers.BigNumber.from(1e8.toString())

      const putOption = await createMockOption({
        configurationManager,
        underlyingAsset: underlyingAsset.address,
        strikeAsset: stableAsset.address,
        optionType: OPTION_TYPE_PUT
      })

      const strikeToTransfer = await putOption.strikeToTransfer(amountToMint)
      await stableAsset.connect(caller).mint(strikeToTransfer)
      await stableAsset.connect(caller).approve(optionHelper.address, strikeToTransfer)

      await optionHelper.connect(caller).mint(
        putOption.address,
        amountToMint
      )

      expect(await putOption.balanceOf(callerAddress)).to.equal(amountToMint)

      const callOption = await createMockOption({
        configurationManager,
        underlyingAsset: underlyingAsset.address,
        strikeAsset: stableAsset.address,
        optionType: OPTION_TYPE_CALL
      })

      await underlyingAsset.connect(caller).mint(amountToMint)
      await underlyingAsset.connect(caller).approve(optionHelper.address, amountToMint)

      await optionHelper.connect(caller).mint(
        callOption.address,
        amountToMint
      )

      expect(await callOption.balanceOf(callerAddress)).to.equal(amountToMint)
    })
  })

  describe('Mint and Add Liquidity', () => {
    it('mints and add the options and stable tokens to the pool as liquidity', async () => {
      const amountToMint = ethers.BigNumber.from(1e7.toString())
      const collateralAmount = await option.strikeToTransfer(amountToMint)
      const stableToAdd = ethers.BigNumber.from(200e6.toString())

      await strikeAsset.connect(caller).mint(collateralAmount)
      await stableAsset.connect(caller).mint(stableToAdd)

      const tx = optionHelper.connect(caller).mintAndAddLiquidity(
        option.address,
        amountToMint,
        stableToAdd
      )

      await expect(tx)
        .to.emit(optionHelper, 'LiquidityAdded')
        .withArgs(callerAddress, option.address, amountToMint, stableAsset.address, stableToAdd)
    })

    it('mints and add the options to the pool as liquidity. Single-sided', async () => {
      const amountToMint = ethers.BigNumber.from(1e7.toString())
      const collateralAmount = await option.strikeToTransfer(amountToMint)
      const stableToAdd = ethers.BigNumber.from(0)

      await strikeAsset.connect(caller).mint(collateralAmount)

      const tx = optionHelper.connect(caller).mintAndAddLiquidity(
        option.address,
        amountToMint,
        stableToAdd
      )

      await expect(tx)
        .to.emit(optionHelper, 'LiquidityAdded')
        .withArgs(callerAddress, option.address, amountToMint, stableAsset.address, stableToAdd)
    })

    it('fails to add liquidity when the pool do not exist', async () => {
      const amountToMint = ethers.BigNumber.from(1e7.toString())
      const collateralAmount = await option.strikeToTransfer(amountToMint)
      const stableToAdd = ethers.BigNumber.from(200e6.toString())

      await strikeAsset.connect(caller).mint(collateralAmount)
      await stableAsset.connect(caller).mint(stableToAdd)

      const tx = optionHelper.connect(caller).mintAndAddLiquidity(
        ethers.constants.AddressZero,
        amountToMint,
        stableToAdd
      )

      await expect(tx).to.be.revertedWith('OptionHelper: pool not found')
    })
  })

  describe('Mint and Sell', () => {
    it('mints and sells the exact amount of options', async () => {
      const amountToMint = ethers.BigNumber.from(1e7.toString())
      const collateralAmount = await option.strikeToTransfer(amountToMint)
      const deadline = await getTimestamp() + 60

      await strikeAsset.connect(caller).mint(collateralAmount)

      const { 1: iv } = await pool.getOptionTradeDetailsExactAInput(amountToMint)

      const tx = await optionHelper.connect(caller).mintAndSellOptions(
        option.address,
        amountToMint,
        0,
        deadline,
        iv
      )

      const premium = await stableAsset.balanceOf(callerAddress)

      await expect(Promise.resolve(tx))
        .to.emit(optionHelper, 'OptionsMintedAndSold')
        .withArgs(callerAddress, option.address, amountToMint, stableAsset.address, premium)
    })

    it('fails when the deadline has passed', async () => {
      const minOutputAmount = ethers.BigNumber.from(100e6.toString())
      const amountToMint = ethers.BigNumber.from(1e7.toString())
      const collateralAmount = await option.strikeToTransfer(amountToMint)
      const deadline = await getTimestamp()

      await strikeAsset.connect(caller).mint(collateralAmount)

      const { 1: iv } = await pool.getOptionTradeDetailsExactAInput(amountToMint)

      const tx = optionHelper.connect(caller).mintAndSellOptions(
        option.address,
        amountToMint,
        minOutputAmount,
        deadline,
        iv
      )

      await expect(tx).to.be.revertedWith('OptionHelper: deadline expired')
    })

    it('fails to sell when the pool do not exist', async () => {
      const minOutputAmount = ethers.BigNumber.from(100e6.toString())
      const amountToMint = ethers.BigNumber.from(1e7.toString())
      const collateralAmount = await option.strikeToTransfer(amountToMint)
      const deadline = await getTimestamp() + 60

      await stableAsset.connect(caller).mint(collateralAmount)

      const { 1: iv } = await pool.getOptionTradeDetailsExactAInput(amountToMint)

      const tx = optionHelper.connect(caller).mintAndSellOptions(
        ethers.constants.AddressZero,
        amountToMint,
        minOutputAmount,
        deadline,
        iv
      )

      await expect(tx).to.be.revertedWith('OptionHelper: pool not found')
    })
  })

  describe('Add Liquidity', () => {
    it('add the options and stable tokens to the pool as liquidity', async () => {
      const amountToMint = ethers.BigNumber.from(1e7.toString())
      const stableToAdd = ethers.BigNumber.from(200e6.toString())

      // Minting options
      await mintOptions(option, amountToMint, caller)
      await option.connect(caller).approve(optionHelper.address, amountToMint)

      // Minting stable
      await stableAsset.connect(caller).mint(stableToAdd)

      const tx = optionHelper.connect(caller).addLiquidity(
        option.address,
        amountToMint,
        stableToAdd
      )

      await expect(tx)
        .to.emit(optionHelper, 'LiquidityAdded')
        .withArgs(callerAddress, option.address, amountToMint, stableAsset.address, stableToAdd)
    })

    it('add the options to the pool as liquidity. Single-sided', async () => {
      const amountToMint = ethers.BigNumber.from(1e7.toString())
      const stableToAdd = ethers.BigNumber.from(0)

      // Minting options
      await mintOptions(option, amountToMint, caller)
      await option.connect(caller).approve(optionHelper.address, amountToMint)

      // Minting stable
      await stableAsset.connect(caller).mint(stableToAdd)

      const tx = optionHelper.connect(caller).addLiquidity(
        option.address,
        amountToMint,
        stableToAdd
      )

      await expect(tx)
        .to.emit(optionHelper, 'LiquidityAdded')
        .withArgs(callerAddress, option.address, amountToMint, stableAsset.address, stableToAdd)
    })

    it('add stable tokens to the pool as liquidity. Single-sided', async () => {
      const amountToMint = ethers.BigNumber.from(0)
      const stableToAdd = ethers.BigNumber.from(200e6.toString())

      // Minting stable
      await stableAsset.connect(caller).mint(stableToAdd)

      const tx = optionHelper.connect(caller).addLiquidity(
        option.address,
        amountToMint,
        stableToAdd
      )

      await expect(tx)
        .to.emit(optionHelper, 'LiquidityAdded')
        .withArgs(callerAddress, option.address, amountToMint, stableAsset.address, stableToAdd)
    })

    it('fails to add liquidity when the pool do not exist', async () => {
      const amountToMint = ethers.BigNumber.from(1e7.toString())
      const collateralAmount = await option.strikeToTransfer(amountToMint)
      const stableToAdd = ethers.BigNumber.from(200e6.toString())

      // Minting options
      await mintOptions(option, amountToMint, caller)
      await option.connect(caller).approve(optionHelper.address, amountToMint)

      // Minting stable
      await strikeAsset.connect(caller).mint(collateralAmount)
      await stableAsset.connect(caller).mint(stableToAdd)

      const tx = optionHelper.connect(caller).addLiquidity(
        ethers.constants.AddressZero,
        amountToMint,
        stableToAdd
      )

      await expect(tx).to.be.revertedWith('OptionHelper: pool not found')
    })
  })

  describe('Buy', () => {
    it('buys the exact amount of options', async () => {
      const maxAcceptedCost = ethers.BigNumber.from(200e6.toString())
      const amountToBuy = ethers.BigNumber.from(1e7)
      const deadline = await getTimestamp() + 60

      const { 1: iv } = await pool.getOptionTradeDetailsExactAOutput(amountToBuy)

      await stableAsset.connect(caller).mint(maxAcceptedCost)

      const tx = await optionHelper.connect(caller).buyExactOptions(
        option.address,
        amountToBuy,
        maxAcceptedCost,
        deadline,
        iv
      )

      const balanceAfterTrade = await stableAsset.balanceOf(callerAddress)
      const spentAmount = maxAcceptedCost.sub(balanceAfterTrade)

      await expect(Promise.resolve(tx))
        .to.emit(optionHelper, 'OptionsBought')
        .withArgs(callerAddress, option.address, amountToBuy, stableAsset.address, spentAmount)
    })

    it('buy options with an exact amount of tokens', async () => {
      const inputAmount = ethers.BigNumber.from(200e6.toString())
      const minAcceptedOptions = ethers.BigNumber.from(1e7.toString())
      const deadline = await getTimestamp() + 60

      const { 1: iv } = await pool.getOptionTradeDetailsExactBInput(inputAmount)

      await stableAsset.connect(caller).mint(inputAmount)

      const tx = await optionHelper.connect(caller).buyOptionsWithExactTokens(
        option.address,
        minAcceptedOptions,
        inputAmount,
        deadline,
        iv
      )

      expect(await stableAsset.balanceOf(callerAddress)).to.equal(0)

      const boughtOptions = await option.balanceOf(callerAddress)

      await expect(Promise.resolve(tx))
        .to.emit(optionHelper, 'OptionsBought')
        .withArgs(callerAddress, option.address, boughtOptions, stableAsset.address, inputAmount)
    })

    it('fails to buy when the pool do not exist', async () => {
      const minAcceptedCost = ethers.BigNumber.from(200e6.toString())
      const amountToBuy = ethers.BigNumber.from(1e7)
      const deadline = await getTimestamp() + 60

      const { 1: iv } = await pool.getOptionTradeDetailsExactAOutput(amountToBuy)

      await stableAsset.connect(caller).mint(minAcceptedCost)

      const tx = optionHelper.connect(caller).buyExactOptions(
        ethers.constants.AddressZero,
        amountToBuy,
        minAcceptedCost,
        deadline,
        iv
      )

      await expect(tx).to.be.revertedWith('OptionHelper: pool not found')
    })

    it('fails when the deadline has passed', async () => {
      const minAcceptedCost = ethers.BigNumber.from(200e6.toString())
      const amountToBuy = ethers.BigNumber.from(1e7)
      const deadline = await getTimestamp()

      const { 1: iv } = await pool.getOptionTradeDetailsExactAOutput(amountToBuy)

      await stableAsset.connect(caller).mint(minAcceptedCost)

      const tx = optionHelper.connect(caller).buyExactOptions(
        ethers.constants.AddressZero,
        amountToBuy,
        minAcceptedCost,
        deadline,
        iv
      )

      await expect(tx).to.be.revertedWith('OptionHelper: deadline expired')
    })
  })

  describe('Sell', () => {
    it('sells the exact amount of options', async () => {
      const amountToSell = ethers.BigNumber.from(1e8.toString())
      const collateralAmount = await option.strikeToTransfer(amountToSell)
      const minAcceptedToReceive = ethers.BigNumber.from(200e6.toString())
      const deadline = await getTimestamp() + 6000

      await stableAsset.connect(caller).mint(collateralAmount)

      await optionHelper.connect(caller).mint(
        option.address,
        amountToSell
      )

      const { 1: iv } = await pool.getOptionTradeDetailsExactAInput(amountToSell)

      const balanceBeforeTrade = await stableAsset.balanceOf(callerAddress)

      const tx = await optionHelper.connect(caller).sellExactOptions(
        option.address,
        amountToSell,
        minAcceptedToReceive,
        deadline,
        iv
      )

      const balanceAfterTrade = await stableAsset.balanceOf(callerAddress)
      const amountReceived = balanceAfterTrade.sub(balanceBeforeTrade)

      await expect(Promise.resolve(tx))
        .to.emit(optionHelper, 'OptionsSold')
        .withArgs(callerAddress, option.address, amountToSell, stableAsset.address, amountReceived)
    })
    it('sells the estimated amount of options and receive exact tokens', async () => {
      const maxAcceptedOptionsToSell = ethers.BigNumber.from(10e8.toString())
      const collateralAmount = await option.strikeToTransfer(maxAcceptedOptionsToSell)
      const tokenBAmountToReceive = ethers.BigNumber.from('354849710')
      const deadline = await getTimestamp() + 6000

      await stableAsset.connect(caller).mint(collateralAmount)

      await optionHelper.connect(caller).mint(
        option.address,
        maxAcceptedOptionsToSell
      )

      const { 0: estimatedOptionsToSell, 1: iv } = await pool.getOptionTradeDetailsExactBOutput(tokenBAmountToReceive)

      const balanceStableBeforeTrade = await stableAsset.balanceOf(callerAddress)

      const tx = await optionHelper.connect(caller).sellOptionsAndReceiveExactTokens(
        option.address,
        maxAcceptedOptionsToSell,
        tokenBAmountToReceive,
        deadline,
        iv
      )

      const balanceStableAfterTrade = await stableAsset.balanceOf(callerAddress)

      const amountStableReceived = balanceStableAfterTrade.sub(balanceStableBeforeTrade)
      expect(amountStableReceived).to.be.equal(tokenBAmountToReceive)

      await expect(Promise.resolve(tx))
        .to.emit(optionHelper, 'OptionsSold')
        .withArgs(callerAddress, option.address, estimatedOptionsToSell, stableAsset.address, tokenBAmountToReceive)
    })
  })
})

async function createOptionAMMPool (option, optionAMMFactory, caller) {
  const [strikeAssetAddress, callerAddress] = await Promise.all([
    option.strikeAsset(),
    caller.getAddress()
  ])

  const tx = await optionAMMFactory.createPool(
    option.address,
    strikeAssetAddress,
    initialSigma
  )

  const filterFrom = await optionAMMFactory.filters.PoolCreated(callerAddress)
  const eventDetails = await optionAMMFactory.queryFilter(filterFrom, tx.blockNumber, tx.blockNumber)

  const { pool: poolAddress } = eventDetails[0].args
  const pool = await ethers.getContractAt('OptionAMMPool', poolAddress)

  return pool
}<|MERGE_RESOLUTION|>--- conflicted
+++ resolved
@@ -12,13 +12,8 @@
 const initialSigma = '960000000000000000'
 
 describe('OptionHelper', () => {
-<<<<<<< HEAD
-  let OptionHelper, OptionAMMFactory, MintableERC20, IVProvider
+  let OptionHelper, OptionAMMFactory, FeePoolBuilder, MintableERC20, IVProvider
   let optionHelper, configurationManager, ivProvider
-=======
-  let OptionHelper, OptionAMMFactory, FeePoolBuilder, MintableERC20
-  let optionHelper, configurationManager
->>>>>>> 247c89b6
   let stableAsset, strikeAsset, underlyingAsset
   let option, pool, optionAMMFactory, feePoolBuilder
   let deployer, deployerAddress
@@ -32,19 +27,13 @@
       caller.getAddress()
     ])
 
-<<<<<<< HEAD
-    ;[OptionHelper, OptionAMMFactory, MintableERC20, IVProvider] = await Promise.all([
-      ethers.getContractFactory('OptionHelper'),
-      ethers.getContractFactory('OptionAMMFactory'),
-      ethers.getContractFactory('MintableERC20'),
-      ethers.getContractFactory('IVProvider')
-=======
-    ;[OptionHelper, OptionAMMFactory, FeePoolBuilder, MintableERC20] = await Promise.all([
+    ;[OptionHelper, OptionAMMFactory, FeePoolBuilder, MintableERC20, IVProvider] = await Promise.all([
       ethers.getContractFactory('OptionHelper'),
       ethers.getContractFactory('OptionAMMFactory'),
       ethers.getContractFactory('FeePoolBuilder'),
-      ethers.getContractFactory('MintableERC20')
->>>>>>> 247c89b6
+      ethers.getContractFactory('MintableERC20'),
+      ethers.getContractFactory('IVProvider')
+
     ])
 
     underlyingAsset = await MintableERC20.deploy('WBTC', 'WBTC', 8)
