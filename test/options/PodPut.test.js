const { expect } = require('chai')
const getTimestamp = require('../util/getTimestamp')
const forceExpiration = require('../util/forceExpiration')
const forceEndOfExerciseWindow = require('../util/forceEndOfExerciseWindow')
const { takeSnapshot, revertToSnapshot } = require('../util/snapshot')
const MockERC20ABI = require('../../abi/ERC20.json')
const createConfigurationManager = require('../util/createConfigurationManager')

const { deployMockContract } = waffle

const EXERCISE_TYPE_EUROPEAN = 0
const EXERCISE_TYPE_AMERICAN = 1

const scenarios = [
  {
    name: 'WETH/USDC',
    underlyingAssetSymbol: 'WETH',
    underlyingAssetDecimals: 18,
    strikeAssetSymbol: 'USDC',
    strikeAssetDecimals: 6,
    strikePrice: ethers.BigNumber.from(1500e6.toString()),
    amountToMint: ethers.BigNumber.from(1e18.toString()),
    amountToMintTooLow: 1,
    cap: ethers.BigNumber.from(20e8.toString())
  },
  {
    name: 'WBTC/aDAI',
    underlyingAssetSymbol: 'WBTC',
    underlyingAssetDecimals: 8,
    strikeAssetSymbol: 'aDAI',
    strikeAssetDecimals: 18,
    strikePrice: ethers.BigNumber.from(7000).mul(ethers.BigNumber.from(10).pow(18)),
    strikePriceDecimals: 18,
    amountToMint: ethers.BigNumber.from(1e8.toString()),
    amountToMintTooLow: 1,
    cap: ethers.BigNumber.from(20e8.toString())
  }
]

scenarios.forEach(scenario => {
  describe('PodPut.sol - ' + scenario.name, () => {
    let mockUnderlyingAsset
    let mockStrikeAsset
    let configurationManager
    let PodPut
    let podPut
    let deployer
    let deployerAddress
    let seller
    let another
    let anotherAddress
    let sellerAddress
    let buyer
    let buyerAddress
    let snapshotId
    let MockInterestBearingERC20
    let podPutAmerican

    before(async function () {
      [deployer, seller, buyer, another] = await ethers.getSigners()
      deployerAddress = await deployer.getAddress()
      sellerAddress = await seller.getAddress()
      buyerAddress = await buyer.getAddress()
      anotherAddress = await another.getAddress()

      ;[MockInterestBearingERC20, PodPut] = await Promise.all([
        ethers.getContractFactory('MintableInterestBearing'),
        ethers.getContractFactory('PodPut')
      ])

      mockUnderlyingAsset = await MockInterestBearingERC20.deploy(scenario.underlyingAssetSymbol, scenario.underlyingAssetSymbol, scenario.underlyingAssetDecimals)
      mockStrikeAsset = await MockInterestBearingERC20.deploy(scenario.strikeAssetSymbol, scenario.strikeAssetSymbol, scenario.strikeAssetDecimals)

      configurationManager = await createConfigurationManager()
    })

    beforeEach(async function () {
      snapshotId = await takeSnapshot()

      podPut = await PodPut.deploy(
        scenario.name,
        scenario.name,
        EXERCISE_TYPE_EUROPEAN,
        mockUnderlyingAsset.address,
        mockStrikeAsset.address,
        scenario.strikePrice,
        await getTimestamp() + 24 * 60 * 60 * 7,
        24 * 60 * 60, // 24h
        configurationManager.address
      )
    })

    afterEach(async () => {
      await revertToSnapshot(snapshotId)
    })

    async function MintPhase (amountOfOptionsToMint, signer = seller, owner = sellerAddress) {
      const signerAddress = await signer.getAddress()
      expect(await podPut.balanceOf(signerAddress)).to.equal(0)
      const optionsDecimals = await podPut.decimals()
      await mockStrikeAsset.connect(signer).approve(podPut.address, ethers.constants.MaxUint256)
      // calculate amount of Strike necessary to mint
      await mockStrikeAsset.connect(signer).mint(scenario.strikePrice.mul(amountOfOptionsToMint).div(ethers.BigNumber.from(10).pow(optionsDecimals)))

      expect(await mockStrikeAsset.balanceOf(signerAddress)).to.equal(scenario.strikePrice.mul(amountOfOptionsToMint).div(ethers.BigNumber.from(10).pow(optionsDecimals)))
      await podPut.connect(signer).mint(amountOfOptionsToMint, owner)
      expect(await podPut.balanceOf(signerAddress)).to.equal(amountOfOptionsToMint)
      expect(await mockStrikeAsset.balanceOf(signerAddress)).to.equal(0)
    }

    async function ExercisePhase (amountOfOptionsToExercise, signer = seller, receiver = buyer, receiverAddress = buyerAddress) {
      await podPut.connect(signer).transfer(receiverAddress, amountOfOptionsToExercise)
      await mockUnderlyingAsset.connect(receiver).mint(scenario.amountToMint)
      await mockUnderlyingAsset.connect(receiver).approve(podPut.address, ethers.constants.MaxUint256)
      await podPut.connect(receiver).exercise(amountOfOptionsToExercise)
    }

    describe('Constructor/Initialization checks', () => {
      it('should have correct number of decimals for underlying and strike asset', async () => {
        expect(await podPut.strikeAssetDecimals()).to.equal(scenario.strikeAssetDecimals)
        expect(await podPut.underlyingAssetDecimals()).to.equal(scenario.underlyingAssetDecimals)
      })

      it('should have correct exercise type', async () => {
        expect(await podPut.exerciseType()).to.equal(EXERCISE_TYPE_EUROPEAN)
      })

      it('should have equal number of decimals podPut and underlyingAsset', async () => {
        expect(await podPut.decimals()).to.equal(scenario.underlyingAssetDecimals)
      })

      it('should have equal number of decimals StrikePrice and strikeAsset', async () => {
        expect(await podPut.strikePriceDecimals()).to.equal(await podPut.strikeAssetDecimals())
      })

      it('should not allow underlyingAsset/strikeAsset with 0x0 address', async () => {
        podPut = PodPut.deploy(
          'pod:WBTC:USDC:5000:A',
          'pod:WBTC:USDC:5000:A',
          EXERCISE_TYPE_EUROPEAN,
          ethers.constants.AddressZero,
          mockStrikeAsset.address,
          scenario.strikePrice,
          await getTimestamp() + 24 * 60 * 60,
          24 * 60 * 60, // 24h
          configurationManager.address
        )
        await expect(podPut).to.revertedWith('PodOption: underlying asset is not a contract')

        podPut = PodPut.deploy(
          'pod:WBTC:USDC:5000:A',
          'pod:WBTC:USDC:5000:A',
          EXERCISE_TYPE_EUROPEAN,
          mockUnderlyingAsset.address,
          ethers.constants.AddressZero,
          scenario.strikePrice,
          await getTimestamp() + 24 * 60 * 60,
          24 * 60 * 60, // 24h
          configurationManager.address
        )
        await expect(podPut).to.revertedWith('PodOption: strike asset is not a contract')
      })

      it('should not allow underlyingAsset/strikeAsset that are not contracts', async () => {
        podPut = PodPut.deploy(
          'pod:WBTC:USDC:5000:A',
          'pod:WBTC:USDC:5000:A',
          EXERCISE_TYPE_EUROPEAN,
          sellerAddress,
          mockStrikeAsset.address,
          scenario.strikePrice,
          await getTimestamp() + 24 * 60 * 60,
          24 * 60 * 60, // 24h
          configurationManager.address
        )
        await expect(podPut).to.revertedWith('PodOption: underlying asset is not a contract')

        podPut = PodPut.deploy(
          'pod:WBTC:USDC:5000:A',
          'pod:WBTC:USDC:5000:A',
          EXERCISE_TYPE_EUROPEAN,
          mockUnderlyingAsset.address,
          sellerAddress,
          scenario.strikePrice,
          await getTimestamp() + 24 * 60 * 60,
          24 * 60 * 60, // 24h
          configurationManager.address
        )
        await expect(podPut).to.revertedWith('PodOption: strike asset is not a contract')
      })

      it('should not allow for underlyingAsset and strikeAsset to be the same address', async () => {
        podPut = PodPut.deploy(
          'pod:WBTC:USDC:5000:A',
          'pod:WBTC:USDC:5000:A',
          EXERCISE_TYPE_EUROPEAN,
          mockStrikeAsset.address,
          mockStrikeAsset.address,
          scenario.strikePrice,
          await getTimestamp() + 24 * 60 * 60,
          24 * 60 * 60, // 24h
          configurationManager.address
        )
        await expect(podPut).to.revertedWith('PodOption: underlying asset and strike asset must differ')
      })

      it('should only allow expiration in the future', async () => {
        podPut = PodPut.deploy(
          'pod:WBTC:USDC:5000:A',
          'pod:WBTC:USDC:5000:A',
          EXERCISE_TYPE_EUROPEAN,
          mockUnderlyingAsset.address,
          mockStrikeAsset.address,
          scenario.strikePrice,
          await getTimestamp(),
          24 * 60 * 60, // 24h
          configurationManager.address
        )
        await expect(podPut).to.revertedWith('PodOption: expiration should be in a future timestamp')
      })

      it('should not allow strikePrice lesser than or equal 0', async () => {
        podPut = PodPut.deploy(
          'pod:WBTC:USDC:5000:A',
          'pod:WBTC:USDC:5000:A',
          EXERCISE_TYPE_EUROPEAN,
          mockUnderlyingAsset.address,
          mockStrikeAsset.address,
          0,
          await getTimestamp() + 24 * 60 * 60,
          24 * 60 * 60, // 24h
          configurationManager.address
        )
        await expect(podPut).to.revertedWith('PodOption: strike price must be greater than zero')
      })

      it('should not allow exercise windows shorter than 24 hours if EUROPEAN option', async () => {
        podPut = PodPut.deploy(
          'pod:WBTC:USDC:5000:A',
          'pod:WBTC:USDC:5000:A',
          EXERCISE_TYPE_EUROPEAN,
          mockUnderlyingAsset.address,
          mockStrikeAsset.address,
          scenario.strikePrice,
          await getTimestamp() + 24 * 60 * 60,
          (24 * 60 * 60) - 1, // 24h - 1 second
          configurationManager.address
        )
        await expect(podPut).to.revertedWith('PodOption: exercise window must be greater than or equal 86400')
      })

      it('should not allow exercise window different than 0 if AMERICAN option', async () => {
        podPut = PodPut.deploy(
          'pod:WBTC:USDC:5000:A',
          'pod:WBTC:USDC:5000:A',
          EXERCISE_TYPE_AMERICAN,
          mockUnderlyingAsset.address,
          mockStrikeAsset.address,
          scenario.strikePrice,
          await getTimestamp() + 24 * 60 * 60,
          (24 * 60 * 60) - 1, // 24h - 1 second
          configurationManager.address
        )
        await expect(podPut).to.revertedWith('PodOption: exercise window size must be equal to zero')
      })

      it('should return right booleans if the option is expired or not', async () => {
        expect(await podPut.hasExpired()).to.be.false
        expect(await podPut.isAfterEndOfExerciseWindow()).to.be.false

        await forceExpiration(podPut)

        expect(await podPut.hasExpired()).to.be.true
        expect(await podPut.isAfterEndOfExerciseWindow()).to.be.false

        await forceEndOfExerciseWindow(podPut)

        expect(await podPut.hasExpired()).to.be.true
        expect(await podPut.isAfterEndOfExerciseWindow()).to.be.true
      })

      it('should not allow underlyingAsset or strikeAsset decimals higher than 76', async () => {
        const mockUnderlying77Decimals = await MockInterestBearingERC20.deploy('Teste Token', 'TEST', '77')

        podPut = PodPut.deploy(
          'pod:WBTC:USDC:5000:A',
          'pod:WBTC:USDC:5000:A',
          EXERCISE_TYPE_EUROPEAN,
          mockUnderlying77Decimals.address,
          mockStrikeAsset.address,
          scenario.strikePrice,
          await getTimestamp() + 24 * 60 * 60,
          (24 * 60 * 60), // 24h - 1 second
          configurationManager.address
        )
        await expect(podPut).to.revertedWith('RequiredDecimals: token decimals should be lower than 77')

        const mockStrike77Decimals = await MockInterestBearingERC20.deploy('Teste Token', 'TEST', '77')

        podPut = PodPut.deploy(
          'pod:WBTC:USDC:5000:A',
          'pod:WBTC:USDC:5000:A',
          EXERCISE_TYPE_EUROPEAN,
          mockUnderlyingAsset.address,
          mockStrike77Decimals.address,
          scenario.strikePrice,
          await getTimestamp() + 24 * 60 * 60,
          (24 * 60 * 60), // 24h - 1 second
          configurationManager.address
        )
        await expect(podPut).to.revertedWith('RequiredDecimals: token decimals should be lower than 77')
      })
    })

    describe('Minting options', () => {
      it('should revert if user do not have enough collateral', async () => {
        expect(await podPut.balanceOf(sellerAddress)).to.equal(0)

        await mockStrikeAsset.connect(seller).approve(podPut.address, ethers.constants.MaxUint256)

        expect(await mockStrikeAsset.balanceOf(sellerAddress)).to.equal(0)
        await expect(podPut.connect(seller).mint(scenario.amountToMint, sellerAddress)).to.be.revertedWith('ERC20: transfer amount exceeds balance')
      })

      it('should revert if user do not approve collateral to be spent by podPut', async () => {
        expect(await podPut.balanceOf(sellerAddress)).to.equal(0)

        await mockStrikeAsset.connect(seller).mint(scenario.strikePrice)

        expect(await mockStrikeAsset.balanceOf(sellerAddress)).to.equal(scenario.strikePrice)

        await expect(podPut.connect(seller).mint(scenario.amountToMint, sellerAddress)).to.be.revertedWith('ERC20: transfer amount exceeds allowance')
      })

      it('should revert if asked amount is too low', async () => {
        const minimumAmount = ethers.BigNumber.from(scenario.strikePrice).div((10 ** await mockUnderlyingAsset.decimals()).toString())

        if (minimumAmount.gt(0)) return

        expect(await podPut.balanceOf(sellerAddress)).to.equal(0)

        await mockStrikeAsset.connect(seller).approve(podPut.address, ethers.constants.MaxUint256)
        await mockStrikeAsset.connect(seller).mint(scenario.strikePrice)

        expect(await mockStrikeAsset.balanceOf(sellerAddress)).to.equal(scenario.strikePrice)
        await expect(podPut.connect(seller).mint(scenario.amountToMintTooLow, sellerAddress)).to.be.revertedWith('PodOption: amount of options is too low')
      })

      it('should revert if amount of options asked is zero', async () => {
        await expect(podPut.connect(seller).mint(0, sellerAddress)).to.be.revertedWith('PodPut: you can not mint zero options')
      })

      it('should mint, and have right number when checking for users balances', async () => {
        expect(await podPut.balanceOf(sellerAddress)).to.equal(0)

        await mockStrikeAsset.connect(seller).approve(podPut.address, ethers.constants.MaxUint256)
        await mockStrikeAsset.connect(seller).mint(scenario.strikePrice)

        await podPut.connect(seller).mint(scenario.amountToMint, sellerAddress)
        expect(await mockStrikeAsset.balanceOf(sellerAddress)).to.equal(0)

        const funds = await podPut.connect(seller).getSellerWithdrawAmounts(sellerAddress)
        expect(funds.underlyingAmount).to.be.equal(0)
        expect(funds.strikeAmount).to.be.gte(scenario.strikePrice)
      })

      it('should not be able to mint more than the cap', async () => {
        const capProvider = await ethers.getContractAt('CapProvider', configurationManager.getCapProvider())
        capProvider.setCap(podPut.address, scenario.cap)

        expect(await podPut.balanceOf(sellerAddress)).to.equal(0)

        const capSize = await podPut.capSize()
        const capExceeded = capSize.add(1)

        await mockStrikeAsset.connect(seller).approve(podPut.address, ethers.constants.MaxUint256)
        await mockStrikeAsset.connect(seller).mint(await podPut.strikeToTransfer(capExceeded))

        await expect(podPut.connect(seller).mint(capExceeded, sellerAddress))
          .to.be.revertedWith('CappedOption: amount exceed cap')
      })

      it('should mint, increase senders option balance and decrease sender strike balance', async () => {
        expect(await podPut.balanceOf(sellerAddress)).to.equal(0)

        await mockStrikeAsset.connect(seller).approve(podPut.address, ethers.constants.MaxUint256)
        await mockStrikeAsset.connect(seller).mint(scenario.strikePrice)

        await podPut.connect(seller).mint(scenario.amountToMint, sellerAddress)
        expect(await podPut.balanceOf(sellerAddress)).to.equal(scenario.amountToMint)
        expect(await mockStrikeAsset.balanceOf(sellerAddress)).to.equal(0)
      })

      it('should mint rounding up the value to receive, and round down the value sent, in order to avoid locked funds - multiple users', async () => {
        const specificScenario = {
          name: 'BRL/USDC',
          underlyingAssetSymbol: 'BRL',
          underlyingAssetDecimals: 2,
          strikeAssetSymbol: 'USDC',
          strikeAssetDecimals: 2,
          strikePrice: ethers.BigNumber.from(21)
        }

        const mockUnderlyingAsset = await MockInterestBearingERC20.deploy(specificScenario.underlyingAssetSymbol, specificScenario.underlyingAssetSymbol, specificScenario.underlyingAssetDecimals)
        const mockStrikeAsset = await MockInterestBearingERC20.deploy(specificScenario.strikeAssetSymbol, specificScenario.strikeAssetSymbol, specificScenario.strikeAssetDecimals)

        await mockUnderlyingAsset.deployed()
        await mockStrikeAsset.deployed()

        podPut = await PodPut.deploy(
          'pod:BRL:USDC:0.21',
          'pod:BRL:USDC:0.21',
          EXERCISE_TYPE_EUROPEAN,
          mockUnderlyingAsset.address,
          mockStrikeAsset.address,
          specificScenario.strikePrice,
          await getTimestamp() + 24 * 60 * 60 * 7,
          24 * 60 * 60, // 24h
          configurationManager.address
        )
        await podPut.deployed()

        const amountToMint = ethers.BigNumber.from(1000099)

        expect(await podPut.balanceOf(sellerAddress)).to.equal(0)

        await mockStrikeAsset.connect(seller).approve(podPut.address, ethers.constants.MaxUint256)
        await mockStrikeAsset.connect(seller).mint('1000000000000000')

        await podPut.connect(seller).mint(amountToMint, sellerAddress)
        await podPut.connect(seller).mint(amountToMint, sellerAddress)

        await forceEndOfExerciseWindow(podPut)
        await expect(podPut.connect(seller).withdraw()).to.not.be.reverted

        const balanceSellerOfStrikeAfter = await mockStrikeAsset.balanceOf(sellerAddress)
        expect(balanceSellerOfStrikeAfter).to.equal('1000000000000000')
      })

      it('should mint rounding up the value to receive, and round down the value sent, in order to avoid locked funds', async () => {
        const specificScenario = {
          name: 'BRL/USDC',
          underlyingAssetSymbol: 'BRL',
          underlyingAssetDecimals: 2,
          strikeAssetSymbol: 'USDC',
          strikeAssetDecimals: 2,
          strikePrice: ethers.BigNumber.from(21)
        }

        const mockUnderlyingAsset = await MockInterestBearingERC20.deploy(specificScenario.underlyingAssetSymbol, specificScenario.underlyingAssetSymbol, specificScenario.underlyingAssetDecimals)
        const mockStrikeAsset = await MockInterestBearingERC20.deploy(specificScenario.strikeAssetSymbol, specificScenario.strikeAssetSymbol, specificScenario.strikeAssetDecimals)

        await mockUnderlyingAsset.deployed()
        await mockStrikeAsset.deployed()

        podPut = await PodPut.deploy(
          'pod:BRL:USDC:0.21',
          'pod:BRL:USDC:0.21',
          EXERCISE_TYPE_EUROPEAN,
          mockUnderlyingAsset.address,
          mockStrikeAsset.address,
          specificScenario.strikePrice,
          await getTimestamp() + 24 * 60 * 60 * 7,
          24 * 60 * 60, // 24h
          configurationManager.address
        )
        await podPut.deployed()

        const amountToMint = ethers.BigNumber.from(1000099)

        expect(await podPut.balanceOf(sellerAddress)).to.equal(0)

        await mockStrikeAsset.connect(seller).approve(podPut.address, ethers.constants.MaxUint256)
        await mockStrikeAsset.connect(buyer).approve(podPut.address, ethers.constants.MaxUint256)
        await mockStrikeAsset.connect(seller).mint('1000000000000000')
        await mockStrikeAsset.connect(buyer).mint('1000000000000000')

        await podPut.connect(seller).mint(amountToMint, sellerAddress)
        await podPut.connect(buyer).mint(amountToMint, buyerAddress)
        await podPut.connect(seller).mint(amountToMint, sellerAddress)

        const contractBalanceOfStrike = await podPut.strikeReserves()
        const totalSupply = await podPut.totalSupply()
        // Check Option Balance
        // Check Contract Strike
        // expect(await podPut.balanceOf(sellerAddress)).to.equal(amountToMint.mul(2))

        await forceEndOfExerciseWindow(podPut)
        await expect(podPut.connect(seller).withdraw()).to.not.be.reverted
        await expect(podPut.connect(buyer).withdraw()).to.not.be.reverted

        const balanceSellerOfStrikeAfter = await mockStrikeAsset.balanceOf(sellerAddress)
        const balanceBuyerOfStrikeAfter = await mockStrikeAsset.balanceOf(buyerAddress)
        const balanceContractOfStrikeAfter = await podPut.strikeReserves()
        expect(balanceSellerOfStrikeAfter).to.equal('1000000000000000')
        expect(balanceBuyerOfStrikeAfter).to.equal('1000000000000000')
        expect(balanceContractOfStrikeAfter).to.equal(0)
      })

      it('should revert if user try to mint after expiration', async () => {
        expect(await podPut.balanceOf(sellerAddress)).to.equal(0)

        await mockStrikeAsset.connect(seller).approve(podPut.address, ethers.constants.MaxUint256)
        await mockStrikeAsset.connect(seller).mint('1000000000000000000')

        await forceExpiration(podPut)
        await expect(podPut.connect(seller).mint(scenario.amountToMint, sellerAddress)).to.be.revertedWith('PodOption: option has expired')
      })

      it('should not mint for the zero address behalf', async () => {
        await mockStrikeAsset.connect(seller).mint(scenario.strikePrice)
        await mockStrikeAsset.connect(seller).approve(podPut.address, scenario.strikePrice)

        const tx = podPut.connect(seller).mint(scenario.amountToMint, ethers.constants.AddressZero)
        await expect(tx).to.be.revertedWith('PodOption: zero address cannot be the owner')
      })
    })

    describe('Exercising options', () => {
      it('should revert if amount of options asked is zero', async () => {
        await forceExpiration(podPut)
        await expect(podPut.connect(seller).exercise(ethers.BigNumber.from(0)))
          .to.be.revertedWith('PodPut: you can not exercise zero options')
      })

      it('should revert if transfer fail from ERC20', async () => {
        // deploy option with mock function
        const mockModERC20 = await deployMockContract(deployer, MockERC20ABI)

        await mockModERC20.mock.decimals.returns(6)
        await mockModERC20.mock.transferFrom.returns(true)
        await mockModERC20.mock.transfer.returns(true)

        const specificScenario = {
          name: 'WETH/USDC',
          underlyingAssetSymbol: 'WETH',
          underlyingAssetDecimals: 18,
          strikeAssetSymbol: 'USDC',
          strikeAssetDecimals: 6,
          strikePrice: ethers.BigNumber.from(1500e6.toString()),
          amountToMint: ethers.BigNumber.from(1e18.toString())
        }

        podPut = await PodPut.deploy(
          'pod:BRL:USDC:0.21',
          'pod:BRL:USDC:0.21',
          EXERCISE_TYPE_EUROPEAN,
          mockUnderlyingAsset.address,
          mockModERC20.address,
          specificScenario.strikePrice,
          await getTimestamp() + 24 * 60 * 60 * 7,
          24 * 60 * 60, // 24h
          configurationManager.address
        )
        await podPut.deployed()

        await podPut.connect(seller).mint(specificScenario.amountToMint, sellerAddress)

        await mockUnderlyingAsset.connect(seller).mint(specificScenario.amountToMint)
        // Approve PodPut spend underlying asset
        await mockUnderlyingAsset.connect(seller).approve(podPut.address, ethers.constants.MaxUint256)

        await forceExpiration(podPut)

        await mockModERC20.mock.transfer.returns(false)
        await expect(podPut.connect(seller).exercise(specificScenario.amountToMint)).to.be.revertedWith('PodPut: could not transfer strike tokens to caller')
      })

      it('should revert if user try to exercise before expiration', async () => {
        await MintPhase(scenario.amountToMint)
        // Transfer mint to Buyer address => This will happen through Uniswap
        await podPut.connect(seller).transfer(buyerAddress, scenario.amountToMint)
        // Mint Underlying Asset
        await mockUnderlyingAsset.connect(buyer).mint(scenario.amountToMint)
        await expect(podPut.connect(seller).exercise(scenario.amountToMint)).to.be.revertedWith('PodOption: option has not expired yet')
      })

      it('should revert if user have underlying approved, but do not have enough options', async () => {
        // Mint underlying
        await mockUnderlyingAsset.connect(buyer).mint(scenario.amountToMint)
        // Approve PodPut spend underlying asset
        await mockUnderlyingAsset.connect(buyer).approve(podPut.address, ethers.constants.MaxUint256)
        await forceExpiration(podPut)
        await expect(podPut.connect(buyer).exercise(scenario.amountToMint)).to.be.revertedWith('ERC20: burn amount exceeds balance')
      })

      it('should revert if sender not have enough strike balance', async () => {
        await MintPhase(scenario.amountToMint)
        // Transfer mint to Buyer address => This will happen through Uniswap
        await podPut.connect(seller).transfer(buyerAddress, scenario.amountToMint)
        expect(await podPut.balanceOf(buyerAddress)).to.equal(scenario.amountToMint)
        // Approve PodPut spend underlying asset
        await mockUnderlyingAsset.connect(buyer).approve(podPut.address, ethers.constants.MaxUint256)
        await forceExpiration(podPut)
        await expect(podPut.connect(buyer).exercise(scenario.amountToMint)).to.be.revertedWith('ERC20: transfer amount exceeds balance')
      })

      it('should revert if not approved strike balance', async () => {
        await MintPhase(scenario.amountToMint)
        // Transfer mint to Buyer address => This will happen through Uniswap
        await podPut.connect(seller).transfer(buyerAddress, scenario.amountToMint)
        expect(await podPut.balanceOf(buyerAddress)).to.equal(scenario.amountToMint)
        // Mint Underlying Asset
        await mockUnderlyingAsset.connect(buyer).mint(scenario.amountToMint)

        await forceExpiration(podPut)
        await expect(podPut.connect(buyer).exercise(scenario.amountToMint)).to.be.revertedWith('ERC20: transfer amount exceeds allowance')
      })

      it('should exercise and have all final balances matched', async () => {
        await MintPhase(scenario.amountToMint)
        // Transfer mint to Buyer address => This will happen through Uniswap
        await podPut.connect(seller).transfer(buyerAddress, scenario.amountToMint)

        // Mint Underlying Asset
        await mockUnderlyingAsset.connect(buyer).mint(scenario.amountToMint)
        // Approve Underlying to be spent by contract
        await mockUnderlyingAsset.connect(buyer).approve(podPut.address, ethers.constants.MaxUint256)

        await forceExpiration(podPut)
        await podPut.connect(buyer).exercise(scenario.amountToMint)

        const finalBuyerOptionBalance = await podPut.balanceOf(buyerAddress)
        const finalBuyerUnderlyingBalance = await mockUnderlyingAsset.balanceOf(buyerAddress)
        const finalContractUnderlyingReserves = await podPut.underlyingReserves()
        const finalContractStrikeReserves = await podPut.strikeReserves()
        const finalContractOptionSupply = await podPut.totalSupply()

        expect(finalBuyerOptionBalance).to.equal(0)
        expect(finalBuyerUnderlyingBalance).to.equal(0)
        expect(finalContractUnderlyingReserves).to.equal(scenario.amountToMint)
        expect(finalContractStrikeReserves).to.equal(0)
        expect(finalContractOptionSupply).to.equal(0)
      })

      it('should revert if user try to exercise after exercise window', async () => {
        await MintPhase(scenario.amountToMint)
        // Transfer mint to Buyer address => This will happen through Uniswap
        await podPut.connect(seller).transfer(buyerAddress, scenario.amountToMint)
        // Mint Underlying Asset
        await mockUnderlyingAsset.connect(buyer).mint(scenario.amountToMint)
        await forceEndOfExerciseWindow(podPut)
        await expect(podPut.connect(seller).exercise(scenario.amountToMint)).to.be.reverted
      })
    })

    describe('Unminting options', () => {
      it('should revert if try to unmint without amount', async () => {
        await expect(podPut.connect(seller).unmint(scenario.amountToMint)).to.be.revertedWith('PodOption: you do not have minted options')
      })
      it('should revert if try to unmint amount higher than possible', async () => {
        await MintPhase(scenario.amountToMint)
<<<<<<< HEAD
        await expect(podPut.connect(seller).unmint(2 * scenario.amountToMint)).to.be.revertedWith('PodOption: not enough minted options')
=======
        await expect(podPut.connect(seller).unmint(scenario.amountToMint.mul(2))).to.be.revertedWith('PodPut: not enough minted options')
>>>>>>> 17cbafcf
      })
      it('should revert if unmint amount is too low', async () => {
        await MintPhase(scenario.amountToMint)

        const ownerShares = await podPut.shares(sellerAddress)
        const userMintedOptions = await podPut.mintedOptions(sellerAddress)

        if (ownerShares.div(userMintedOptions).gt(1)) return
        await expect(podPut.connect(seller).unmint('1')).to.be.revertedWith('PodPut: amount of options is too low')
      })
      it('should revert if transfer fail from ERC20', async () => {
        // deploy option with mock function
        const mockModERC20 = await deployMockContract(deployer, MockERC20ABI)

        await mockModERC20.mock.decimals.returns(6)
        await mockModERC20.mock.transferFrom.returns(true)
        await mockModERC20.mock.transfer.returns(true)

        const specificScenario = {
          name: 'WETH/USDC',
          underlyingAssetSymbol: 'WETH',
          underlyingAssetDecimals: 18,
          strikeAssetSymbol: 'USDC',
          strikeAssetDecimals: 6,
          strikePrice: ethers.BigNumber.from(1500e6.toString()),
          amountToMint: ethers.BigNumber.from(1e18.toString())
        }

        await mockModERC20.mock.balanceOf.returns(specificScenario.strikePrice)

        podPut = await PodPut.deploy(
          'pod:BRL:USDC:0.21',
          'pod:BRL:USDC:0.21',
          EXERCISE_TYPE_EUROPEAN,
          mockUnderlyingAsset.address,
          mockModERC20.address,
          specificScenario.strikePrice,
          await getTimestamp() + 24 * 60 * 60 * 7,
          24 * 60 * 60, // 24h
          configurationManager.address
        )
        await podPut.deployed()

        await podPut.connect(seller).mint(specificScenario.amountToMint, sellerAddress)

        await mockModERC20.mock.transfer.returns(false)
        await expect(podPut.connect(seller).unmint(specificScenario.amountToMint)).to.be.revertedWith('PodPut: could not transfer strike tokens back to caller')
      })

      it('should unmint, destroy sender option, reduce its balance and send strike back', async () => {
        await MintPhase(scenario.amountToMint)
        const initialSellerOptionBalance = await podPut.balanceOf(sellerAddress)
        const initialSellerStrikeBalance = await mockStrikeAsset.balanceOf(sellerAddress)
        const initialContractUnderlyingReserves = await podPut.underlyingReserves()
        const initialContractStrikeReserves = await podPut.strikeReserves()
        const initialContractOptionSupply = await podPut.totalSupply()

        expect(initialSellerOptionBalance).to.equal(scenario.amountToMint)
        expect(initialSellerStrikeBalance).to.equal(0)
        expect(initialContractUnderlyingReserves).to.equal(0)
        expect(initialContractStrikeReserves).to.equal(scenario.strikePrice)
        expect(initialContractOptionSupply).to.equal(scenario.amountToMint)
        await podPut.connect(seller).unmint(scenario.amountToMint)

        const finalSellerOptionBalance = await podPut.balanceOf(sellerAddress)
        const finalSellerStrikeBalance = await mockStrikeAsset.balanceOf(sellerAddress)
        const finalContractUnderlyingReserves = await podPut.underlyingReserves()
        const finalContractStrikeReserves = await podPut.strikeReserves()
        const finalContractOptionSupply = await podPut.totalSupply()

        expect(finalSellerOptionBalance).to.equal(0)
        expect(finalSellerStrikeBalance).to.equal(scenario.strikePrice)
        expect(finalContractStrikeReserves).to.equal(0)
        expect(finalContractOptionSupply).to.equal(0)
        expect(finalContractUnderlyingReserves).to.equal(0)
      })
      it('should unmint, destroy seller option, reduce its balance and send strike back counting interests (Ma-Mb-UNa)', async () => {
        await MintPhase(scenario.amountToMint)
        await mockStrikeAsset.earnInterest(podPut.address)
        await MintPhase(scenario.amountToMint, buyer, buyerAddress)
        await mockStrikeAsset.earnInterest(podPut.address)

        const initialSellerOptionBalance = await podPut.balanceOf(sellerAddress)
        const initialSellerStrikeBalance = await mockStrikeAsset.balanceOf(sellerAddress)
        const initialContractUnderlyingReserves = await podPut.underlyingReserves()
        const initialContractStrikeReserves = await podPut.strikeReserves()
        const initialContractOptionSupply = await podPut.totalSupply()

        await podPut.connect(seller).unmint(scenario.amountToMint)

        const finalSellerOptionBalance = await podPut.balanceOf(sellerAddress)
        const finalSellerStrikeBalance = await mockStrikeAsset.balanceOf(sellerAddress)
        const finalContractUnderlyingReserves = await podPut.underlyingReserves()
        const finalContractStrikeReserves = await podPut.strikeReserves()
        const finalContractOptionSupply = await podPut.totalSupply()

        expect(finalSellerOptionBalance).to.equal(initialSellerOptionBalance.sub(scenario.amountToMint))
        expect(finalSellerStrikeBalance).to.gte(initialSellerStrikeBalance.add(scenario.strikePrice))
        expect(finalContractStrikeReserves).to.gte(scenario.strikePrice)
        expect(finalContractOptionSupply).to.equal(initialContractOptionSupply.sub(scenario.amountToMint))
        expect(finalContractUnderlyingReserves).to.equal(initialContractUnderlyingReserves)
      })
      it('should unmint, destroy seller option, reduce its balance and send strike back counting interests (Ma-Mb-UNa-UNb)', async () => {
        await MintPhase(scenario.amountToMint)
        await mockStrikeAsset.earnInterest(podPut.address)
        await MintPhase(scenario.amountToMint, buyer, buyerAddress)
        await mockStrikeAsset.earnInterest(podPut.address)
        await expect(podPut.connect(seller).unmint(scenario.amountToMint))

        const initialContractUnderlyingReserves = await podPut.underlyingReserves()

        await expect(podPut.connect(buyer).unmint(scenario.amountToMint))

        const finalBuyerOptionBalance = await podPut.balanceOf(sellerAddress)
        const finalBuyerStrikeBalance = await mockStrikeAsset.balanceOf(sellerAddress)
        const finalContractStrikeReserves = await podPut.strikeReserves()
        const finalContractOptionSupply = await podPut.totalSupply()
        const finalContractUnderlyingReserves = await podPut.underlyingReserves()

        expect(finalBuyerOptionBalance).to.equal(0)
        expect(finalBuyerStrikeBalance).to.gte(scenario.strikePrice) // earned interests
        expect(finalContractStrikeReserves).to.equal(0)
        expect(finalContractOptionSupply).to.equal(0)
        expect(finalContractUnderlyingReserves).to.equal(initialContractUnderlyingReserves)
      })
      it('should revert if user try to unmint after expiration', async () => {
        await forceExpiration(podPut)
        await expect(podPut.connect(seller).unmint(1)).to.be.revertedWith('PodOption: option has expired')
      })
    })

    describe('Withdrawing options', () => {
      it('should revert if user try to withdraw before expiration', async () => {
        await expect(podPut.connect(seller).withdraw()).to.be.revertedWith('PodOption: window of exercise has not ended yet')
      })

      it('should revert if user try to withdraw without balance after expiration', async () => {
        // Set Expiration
        await forceEndOfExerciseWindow(podPut)

        await expect(podPut.connect(seller).withdraw()).to.be.revertedWith('PodOption: you do not have balance to withdraw')
      })

      it('should get withdraw amounts correctly in a mixed amount of Strike Asset and Underlying Asset (Ma-Mb-Ec-Wa-Wb)', async () => {
        await MintPhase(scenario.amountToMint)
        await MintPhase(scenario.amountToMint, buyer, buyerAddress)

        await forceExpiration(podPut)
        await ExercisePhase(scenario.amountToMint, seller, another, anotherAddress)

        const funds = await podPut.connect(seller).getSellerWithdrawAmounts(sellerAddress)
        expect(funds.underlyingAmount).to.be.equal(scenario.amountToMint.div(2))
        expect(funds.strikeAmount).to.be.equal(scenario.strikePrice.div(2))
      })

      it('should revert if transfer fail from ERC20', async () => {
        // deploy option with mock function
        const mockModERC20 = await deployMockContract(deployer, MockERC20ABI)

        await mockModERC20.mock.decimals.returns(6)
        await mockModERC20.mock.transferFrom.returns(true)
        await mockModERC20.mock.transfer.returns(true)

        const specificScenario = {
          name: 'WETH/USDC',
          underlyingAssetSymbol: 'WETH',
          underlyingAssetDecimals: 18,
          strikeAssetSymbol: 'USDC',
          strikeAssetDecimals: 6,
          strikePrice: ethers.BigNumber.from(1500e6.toString()),
          amountToMint: ethers.BigNumber.from(1e18.toString())
        }

        await mockModERC20.mock.balanceOf.returns(specificScenario.strikePrice)

        podPut = await PodPut.deploy(
          'pod:BRL:USDC:0.21',
          'pod:BRL:USDC:0.21',
          EXERCISE_TYPE_EUROPEAN,
          mockUnderlyingAsset.address,
          mockModERC20.address,
          specificScenario.strikePrice,
          await getTimestamp() + 24 * 60 * 60 * 7,
          24 * 60 * 60, // 24h
          configurationManager.address
        )

        await podPut.deployed()

        await podPut.connect(seller).mint(specificScenario.amountToMint, sellerAddress)
        await forceEndOfExerciseWindow(podPut)

        await mockModERC20.mock.transfer.returns(false)
        await expect(podPut.connect(seller).withdraw()).to.be.revertedWith('PodPut: could not transfer strike tokens back to caller')
      })

      it('should withdraw Strike Asset balance plus interest earned', async () => {
        await MintPhase(scenario.amountToMint)
        // Earned 10% interest
        await mockStrikeAsset.earnInterest(podPut.address)
        const earnedInterest = scenario.strikePrice.div(ethers.BigNumber.from('100'))
        // Set Expiration
        const initialSellerOptionBalance = await podPut.balanceOf(sellerAddress)
        const initialSellerStrikeBalance = await mockStrikeAsset.balanceOf(sellerAddress)
        const initialContractStrikeReserves = await podPut.strikeReserves()

        expect(initialSellerOptionBalance).to.equal(scenario.amountToMint)
        expect(initialSellerStrikeBalance).to.equal(0)
        expect(initialContractStrikeReserves).to.equal(scenario.strikePrice.add(earnedInterest))

        await forceEndOfExerciseWindow(podPut)
        await podPut.connect(seller).withdraw()

        const finalSellerOptionBalance = await podPut.balanceOf(sellerAddress)
        const finalSellerStrikeBalance = await mockStrikeAsset.balanceOf(sellerAddress)
        const finalContractStrikeReserves = await podPut.strikeReserves()

        expect(finalSellerOptionBalance).to.equal(scenario.amountToMint)
        expect(finalSellerStrikeBalance).to.equal(scenario.strikePrice.add(earnedInterest))
        expect(finalContractStrikeReserves).to.equal(0)
        // Cant withdraw two times in a row
        // await expect(podPut.connect(seller).withdraw()).to.be.revertedWith('PodPut: you do not have balance to withdraw')
      })

      it('should withdraw Strike Asset balance plus interest earned proportional (Ma-Mb-Wa-Wb)', async () => {
        // seller 1
        await MintPhase(scenario.amountToMint)

        await mockStrikeAsset.earnInterest(podPut.address)

        // seller 1
        const twoTimesAmountToMint = scenario.amountToMint.mul(2)
        await MintPhase(twoTimesAmountToMint, buyer, buyerAddress)
        const optionDecimals = await podPut.decimals()

        // Earned 10% interest
        await mockStrikeAsset.earnInterest(podPut.address)
        // Set Expiration
        const initialSellerOptionBalance = await podPut.balanceOf(sellerAddress)
        const initialSellerStrikeBalance = await mockStrikeAsset.balanceOf(sellerAddress)
        const initialContractStrikeReserves = await podPut.strikeReserves()

        expect(initialSellerOptionBalance).to.equal(scenario.amountToMint)
        expect(initialSellerStrikeBalance).to.equal(0)
        expect(initialContractStrikeReserves).to.gt(scenario.strikePrice.mul(3))

        await forceEndOfExerciseWindow(podPut)
        await podPut.connect(seller).withdraw()

        const finalSellerOptionBalance = await podPut.balanceOf(sellerAddress)
        const finalSellerStrikegBalance = await mockStrikeAsset.balanceOf(sellerAddress)

        expect(finalSellerOptionBalance).to.equal(scenario.amountToMint)
        expect(finalSellerStrikegBalance).to.gt(scenario.strikePrice)
        expect(finalSellerStrikegBalance).to.lt(scenario.strikePrice.mul(twoTimesAmountToMint).div(ethers.BigNumber.from(10).pow(optionDecimals)))
        // Cant withdraw two times in a row
        await expect(podPut.connect(seller).withdraw()).to.be.revertedWith('PodOption: you do not have balance to withdraw')

        await podPut.connect(buyer).withdraw()

        const finalBuyerStrikeBalance = await mockStrikeAsset.balanceOf(buyerAddress)
        const finalContractStrikeReserves = await podPut.strikeReserves()

        expect(finalBuyerStrikeBalance).to.gt(scenario.strikePrice.mul(twoTimesAmountToMint).div(ethers.BigNumber.from(10).pow(optionDecimals)))
        expect(finalContractStrikeReserves).to.equal(0)

        await expect(podPut.connect(buyer).withdraw()).to.be.revertedWith('PodOption: you do not have balance to withdraw')
      })

      it('should withdraw mixed amount of Strike Asset and Underlying Asset (Ma-Mb-Ec-Wa-Wb)', async () => {
        // Ma => Mint with user A (seller)
        await MintPhase(scenario.amountToMint)
        await mockStrikeAsset.earnInterest(podPut.address)
        const halfAmountMint = ethers.BigNumber.from(scenario.amountToMint).div(2)
        await MintPhase(scenario.amountToMint, buyer, buyerAddress)
        await mockStrikeAsset.earnInterest(podPut.address)

        await forceExpiration(podPut)
        await ExercisePhase(halfAmountMint, seller, another, anotherAddress)

        const underlyingDecimals = await mockUnderlyingAsset.decimals()
        // Checking balance before withdraw
        const initialSellerUnderlyingBalance = await mockUnderlyingAsset.balanceOf(sellerAddress)
        const initialSellerStrikeBalance = await mockStrikeAsset.balanceOf(sellerAddress)

        await forceEndOfExerciseWindow(podPut)
        await expect(podPut.connect(seller).withdraw())
        await expect(podPut.connect(seller).withdraw()).to.be.revertedWith('PodOption: you do not have balance to withdraw')

        const finalSellerUnderlyingBalance = await mockUnderlyingAsset.balanceOf(sellerAddress)
        const finalSellerStrikeBalance = await mockStrikeAsset.balanceOf(sellerAddress)

        const earnedSellerStrike = finalSellerStrikeBalance.sub(initialSellerStrikeBalance)
        const earnedSellerUnderlying = finalSellerUnderlyingBalance.sub(initialSellerUnderlyingBalance)
        const earnedSellerInUnitsOfStrike = earnedSellerUnderlying.mul(scenario.strikePrice).div(ethers.BigNumber.from(10).pow(underlyingDecimals))
        const totalEarned = earnedSellerStrike.add(earnedSellerInUnitsOfStrike)

        const initialSellerStriked = await podPut.strikeToTransfer(scenario.amountToMint)

        expect(totalEarned).to.gte(initialSellerStriked)

        const initialBuyerUnderlyingBalance = await mockUnderlyingAsset.balanceOf(buyerAddress)
        const initialBuyerStrikeBalance = await mockStrikeAsset.balanceOf(buyerAddress)

        await expect(podPut.connect(buyer).withdraw())
        await expect(podPut.connect(buyer).withdraw()).to.be.revertedWith('PodOption: you do not have balance to withdraw')

        const finalBuyerUnderlyingBalance = await mockUnderlyingAsset.balanceOf(buyerAddress)
        const finalBuyerStrikeBalance = await mockStrikeAsset.balanceOf(buyerAddress)

        const earnedBuyerStrike = finalBuyerStrikeBalance.sub(initialBuyerStrikeBalance)
        const earnedBuyerUnderlying = finalBuyerUnderlyingBalance.sub(initialBuyerUnderlyingBalance)
        const earnedBuyerInUnitsOfStrike = earnedBuyerUnderlying.mul(scenario.strikePrice).div(ethers.BigNumber.from(10).pow(underlyingDecimals))
        const totalEarnedBuyer = earnedBuyerStrike.add(earnedBuyerInUnitsOfStrike)

        const initialBuyerStriked = await podPut.strikeToTransfer(scenario.amountToMint)

        expect(totalEarnedBuyer).to.gte(initialBuyerStriked)
      })

      it('Withdraw - should revert if transfer fail from ERC20', async () => {
        // deploy option with mock function
        const mockModERC20 = await deployMockContract(deployer, MockERC20ABI)

        await mockModERC20.mock.decimals.returns(18)
        await mockModERC20.mock.transferFrom.returns(true)
        await mockModERC20.mock.transfer.returns(true)

        const specificScenario = {
          name: 'WETH/USDC',
          underlyingAssetSymbol: 'WETH',
          underlyingAssetDecimals: 18,
          strikeAssetSymbol: 'USDC',
          strikeAssetDecimals: 6,
          strikePrice: ethers.BigNumber.from(1500e6.toString()),
          amountToMint: ethers.BigNumber.from(1).mul(ethers.BigNumber.from(10).pow(18))
        }

        await mockModERC20.mock.balanceOf.returns(specificScenario.strikePrice)

        podPut = await PodPut.deploy(
          'pod:BRL:USDC:0.21',
          'pod:BRL:USDC:0.21',
          EXERCISE_TYPE_AMERICAN,
          mockModERC20.address,
          mockStrikeAsset.address,
          specificScenario.strikePrice,
          await getTimestamp() + 24 * 60 * 60 * 7,
          0, // 24h
          configurationManager.address
        )

        await podPut.deployed()

        await mockStrikeAsset.connect(seller).mint(specificScenario.strikePrice.mul(2))
        await mockStrikeAsset.connect(seller).approve(podPut.address, specificScenario.strikePrice.mul(2))

        await podPut.connect(seller).mint(specificScenario.amountToMint, sellerAddress)

        await mockModERC20.mock.transfer.returns(false)
        await forceExpiration(podPut)
        await expect(podPut.connect(seller).withdraw()).to.be.revertedWith('PodPut: could not transfer underlying tokens back to caller')
      })
    })

    describe('American Options', () => {
      beforeEach(async function () {
        snapshotId = await takeSnapshot()

        podPutAmerican = await PodPut.deploy(
          scenario.name,
          scenario.name,
          EXERCISE_TYPE_AMERICAN,
          mockUnderlyingAsset.address,
          mockStrikeAsset.address,
          scenario.strikePrice,
          await getTimestamp() + 24 * 60 * 60 * 7,
          0, // 24h
          configurationManager.address
        )
      })

      it('should mint american options correctly', async () => {
        expect(await podPutAmerican.balanceOf(sellerAddress)).to.equal(0)

        await mockStrikeAsset.connect(seller).approve(podPutAmerican.address, ethers.constants.MaxUint256)
        await mockStrikeAsset.connect(seller).mint(scenario.strikePrice)

        await podPutAmerican.connect(seller).mint(scenario.amountToMint, sellerAddress)
        expect(await mockStrikeAsset.balanceOf(sellerAddress)).to.equal(0)

        const funds = await podPutAmerican.connect(seller).getSellerWithdrawAmounts(sellerAddress)
        expect(funds.underlyingAmount).to.be.equal(0)
        expect(funds.strikeAmount).to.be.gte(scenario.strikePrice)
      })

      it('should unmint american options partially', async () => {
        expect(await podPutAmerican.balanceOf(sellerAddress)).to.equal(0)

        await mockStrikeAsset.connect(seller).approve(podPutAmerican.address, ethers.constants.MaxUint256)
        await mockStrikeAsset.connect(seller).mint(scenario.strikePrice)

        await mockUnderlyingAsset.connect(seller).approve(podPutAmerican.address, ethers.constants.MaxUint256)
        await mockUnderlyingAsset.connect(seller).mint(scenario.amountToMint.mul(2))

        await podPutAmerican.connect(seller).mint(scenario.amountToMint, sellerAddress)
        await podPutAmerican.connect(seller).exercise(scenario.amountToMint.div(2))

        await podPutAmerican.connect(seller).unmint(scenario.amountToMint.div(2))

        // should receive underlying + strike
      })

      it('should revert if trying to exercise after expiration', async () => {
        await mockStrikeAsset.connect(seller).approve(podPutAmerican.address, ethers.constants.MaxUint256)
        await mockStrikeAsset.connect(seller).mint(scenario.strikePrice)

        await forceExpiration(podPutAmerican)
        await expect(podPutAmerican.connect(seller).exercise(scenario.amountToMint)).to.be.revertedWith('PodOption: option has expired')
      })

      it('should withdraw american options correctly', async () => {
        expect(await podPutAmerican.balanceOf(sellerAddress)).to.equal(0)

        await mockStrikeAsset.connect(seller).approve(podPutAmerican.address, ethers.constants.MaxUint256)
        await mockStrikeAsset.connect(seller).mint(scenario.strikePrice)

        await podPutAmerican.connect(seller).mint(scenario.amountToMint, sellerAddress)
        expect(await mockStrikeAsset.balanceOf(sellerAddress)).to.equal(0)

        await forceExpiration(podPutAmerican)
        await expect(podPutAmerican.connect(seller).withdraw()).to.not.be.reverted
        await expect(podPutAmerican.connect(seller).exercise(scenario.amountToMint)).to.be.revertedWith('PodOption: option has expired')
      })

      it('should revert if trying to withdraw before expiration', async () => {
        await mockStrikeAsset.connect(seller).approve(podPutAmerican.address, ethers.constants.MaxUint256)
        await mockStrikeAsset.connect(seller).mint(scenario.strikePrice)

        await podPutAmerican.connect(seller).mint(scenario.amountToMint, sellerAddress)

        await expect(podPutAmerican.connect(seller).withdraw()).to.be.revertedWith('PodOption: option has not expired yet')
      })

      it('Unmint - should revert if transfer fail from ERC20', async () => {
        // deploy option with mock function
        const mockModERC20 = await deployMockContract(deployer, MockERC20ABI)

        await mockModERC20.mock.decimals.returns(18)
        await mockModERC20.mock.transferFrom.returns(true)
        await mockModERC20.mock.transfer.returns(true)

        const specificScenario = {
          name: 'WETH/USDC',
          underlyingAssetSymbol: 'WETH',
          underlyingAssetDecimals: 18,
          strikeAssetSymbol: 'USDC',
          strikeAssetDecimals: 6,
          strikePrice: ethers.BigNumber.from(1500e6.toString()),
          amountToMint: ethers.BigNumber.from(1).mul(ethers.BigNumber.from(10).pow(18))
        }

        await mockModERC20.mock.balanceOf.returns(specificScenario.strikePrice)

        podPutAmerican = await PodPut.deploy(
          'pod:BRL:USDC:0.21',
          'pod:BRL:USDC:0.21',
          EXERCISE_TYPE_AMERICAN,
          mockModERC20.address,
          mockStrikeAsset.address,
          specificScenario.strikePrice,
          await getTimestamp() + 24 * 60 * 60 * 7,
          0, // 24h
          configurationManager.address
        )

        await podPutAmerican.deployed()

        await mockStrikeAsset.connect(seller).mint(specificScenario.strikePrice.mul(2))
        await mockStrikeAsset.connect(seller).approve(podPutAmerican.address, specificScenario.strikePrice.mul(2))

        await podPutAmerican.connect(seller).mint(specificScenario.amountToMint, sellerAddress)

        await mockModERC20.mock.transfer.returns(false)
        await expect(podPutAmerican.connect(seller).unmint(specificScenario.amountToMint)).to.be.revertedWith('PodPut: could not transfer underlying tokens back to caller')
      })
      it('should revert if unmint amount is too low - underlying', async () => {
        if (scenario.underlyingAssetDecimals > scenario.strikeAssetDecimals) return
        await mockStrikeAsset.connect(seller).approve(podPutAmerican.address, ethers.constants.MaxUint256)
        await mockStrikeAsset.connect(seller).mint(scenario.strikePrice.mul(2))

        await mockUnderlyingAsset.connect(seller).approve(podPutAmerican.address, ethers.constants.MaxUint256)
        await mockUnderlyingAsset.connect(seller).mint(scenario.amountToMint.mul(2))

        await podPutAmerican.connect(seller).mint(scenario.amountToMint, sellerAddress)
        const ownerShares = await podPut.shares(sellerAddress)
        const userMintedOptions = await podPut.mintedOptions(sellerAddress)

        await podPutAmerican.connect(seller).exercise('1')

        // if (ownerShares.div(userMintedOptions).gt(1)) return
        await expect(podPutAmerican.connect(seller).unmint('1')).to.be.revertedWith('PodPut: amount of options is too low')
      })
    })
  })
})<|MERGE_RESOLUTION|>--- conflicted
+++ resolved
@@ -650,11 +650,7 @@
       })
       it('should revert if try to unmint amount higher than possible', async () => {
         await MintPhase(scenario.amountToMint)
-<<<<<<< HEAD
-        await expect(podPut.connect(seller).unmint(2 * scenario.amountToMint)).to.be.revertedWith('PodOption: not enough minted options')
-=======
-        await expect(podPut.connect(seller).unmint(scenario.amountToMint.mul(2))).to.be.revertedWith('PodPut: not enough minted options')
->>>>>>> 17cbafcf
+        await expect(podPut.connect(seller).unmint(scenario.amountToMint.mul(2))).to.be.revertedWith('PodOption: not enough minted options')
       })
       it('should revert if unmint amount is too low', async () => {
         await MintPhase(scenario.amountToMint)
