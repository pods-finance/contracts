const { expect } = require('chai')
const getTxCost = require('../util/getTxCost')
const forceExpiration = require('../util/forceExpiration')
const forceStartOfExerciseWindow = require('../util/forceStartOfExerciseWindow')
const { takeSnapshot, revertToSnapshot } = require('../util/snapshot')
const getTimestamp = require('../util/getTimestamp')
const createConfigurationManager = require('../util/createConfigurationManager')

const MockERC20ABI = require('../../abi/ERC20.json')
const { deployMockContract } = waffle

const EXERCISE_TYPE_EUROPEAN = 0
const EXERCISE_TYPE_AMERICAN = 1

const scenarios = [
  {
    name: 'ETH/USDC',
    underlyingAssetSymbol: 'WETH',
    underlyingAssetDecimals: 18,
    strikeAssetSymbol: 'aUSDC',
    strikeAssetDecimals: 6,
    strikePrice: ethers.BigNumber.from(300e6.toString()),
    strikePriceDecimals: 6,
    amountToMint: ethers.BigNumber.from(1e18.toString()),
    amountToMintTooLow: 1,
    cap: ethers.BigNumber.from(20e18.toString())
  },
  {
    name: 'ETH/DAI',
    underlyingAssetSymbol: 'WETH',
    underlyingAssetDecimals: 18,
    strikeAssetSymbol: 'aDAI',
    strikeAssetDecimals: 18,
    strikePrice: ethers.BigNumber.from(300e18.toString()),
    strikePriceDecimals: 18,
    amountToMint: ethers.BigNumber.from(1e18.toString()),
    amountToMintTooLow: 1,
    cap: ethers.BigNumber.from(20e18.toString())
  }
]
scenarios.forEach(scenario => {
  describe('WPodCall.sol - ' + scenario.name, () => {
    let mockUnderlyingAsset
    let mockStrikeAsset
    let configurationManager
    let wPodCall
    let seller
    let sellerAddress
    let buyer
    let buyerAddress
    let another
    let anotherAddress
    let snapshotId
    let WPodCall
    let wPodCallAmerican

    before(async function () {
      [seller, buyer, another] = await ethers.getSigners()
      sellerAddress = await seller.getAddress()
      buyerAddress = await buyer.getAddress()
      anotherAddress = await another.getAddress()

      const MockWETH = await ethers.getContractFactory('WETH')
      const MockInterestBearingERC20 = await ethers.getContractFactory('MintableInterestBearing')

      mockUnderlyingAsset = await MockWETH.deploy()
      mockStrikeAsset = await MockInterestBearingERC20.deploy(scenario.strikeAssetSymbol, scenario.strikeAssetSymbol, scenario.strikeAssetDecimals)

      configurationManager = await createConfigurationManager()
      WPodCall = await ethers.getContractFactory('WPodCall')
    })

    beforeEach(async function () {
      snapshotId = await takeSnapshot()

      wPodCall = await WPodCall.deploy(
        scenario.name,
        scenario.name,
        EXERCISE_TYPE_EUROPEAN,
        mockUnderlyingAsset.address,
        mockStrikeAsset.address,
        scenario.strikePrice,
        await getTimestamp() + 24 * 60 * 60 * 7,
        24 * 60 * 60, // 24h
        configurationManager.address
      )

      await wPodCall.deployed()
    })

    afterEach(async () => {
      await revertToSnapshot(snapshotId)
    })

    async function MintPhase (amountOfOptionsToMint, signer = seller, owner = sellerAddress) {
      await wPodCall.connect(signer).mintEth(owner, { value: amountOfOptionsToMint })
    }

    describe('Constructor/Initialization checks', () => {
      it('should have correct number of decimals for underlying and strike asset', async () => {
        expect(await wPodCall.strikeAssetDecimals()).to.equal(scenario.strikeAssetDecimals)
        expect(await wPodCall.underlyingAssetDecimals()).to.equal(scenario.underlyingAssetDecimals)
      })

      it('should have equal number of decimals PodCall and underlyingAsset', async () => {
        expect(await wPodCall.decimals()).to.equal(scenario.underlyingAssetDecimals)
      })

      it('should have equal number of decimals StrikePrice and strikeAsset', async () => {
        expect(await wPodCall.strikePriceDecimals()).to.equal(await wPodCall.strikeAssetDecimals())
      })

      it('should not be able to send ETH directly', async () => {
        await expect(seller.sendTransaction({
          to: wPodCall.address,
          value: 200
        })).to.be.revertedWith('WPodCall: Only deposits from WETH are allowed')
      })
    })

    describe('Minting options', () => {
      it('should revert if user send 0 value to mint function', async () => {
        const balanceSeller = await ethers.provider.getBalance(sellerAddress)

        await expect(wPodCall.connect(seller).mintEth(sellerAddress, { value: 0 })).to.be.revertedWith('WPodCall: you can not mint zero options')
      })

      it('should mint, increase senders option balance and decrease sender ETH balance', async () => {
        const initialSellerBalanceUnderlying = await ethers.provider.getBalance(sellerAddress)

        const txMint = await wPodCall.connect(seller).mintEth(sellerAddress, { value: scenario.amountToMint.toString() })
        const txMintCost = await getTxCost(txMint)

        const finalSellerBalanceUnderlying = await ethers.provider.getBalance(sellerAddress)

        expect(await wPodCall.balanceOf(sellerAddress)).to.equal(scenario.amountToMint)
        expect(finalSellerBalanceUnderlying.add(txMintCost).add(scenario.amountToMint)).to.equal(initialSellerBalanceUnderlying)
      })

      it('should not be able to mint more than the cap', async () => {
        const capProvider = await ethers.getContractAt('CapProvider', configurationManager.getCapProvider())
        capProvider.setCap(wPodCall.address, scenario.cap)

        expect(await wPodCall.balanceOf(sellerAddress)).to.equal(0)

        const capSize = await wPodCall.capSize()
        const capExceeded = capSize.add(1)

        await expect(wPodCall.connect(seller).mintEth(sellerAddress, { value: capExceeded }))
          .to.be.revertedWith('CappedOption: amount exceed cap')
      })

      it('should revert if user try to mint after expiration', async () => {
        await forceExpiration(wPodCall)
        await expect(wPodCall.connect(seller).mintEth(sellerAddress, { value: scenario.amountToMint.toString() })).to.be.revertedWith('PodOption: option has expired')
      })

      it('should revert if user try to mint after start of exercise window', async () => {
        await forceStartOfExerciseWindow(wPodCall)
        await expect(wPodCall.connect(seller).mintEth(sellerAddress, { value: scenario.amountToMint.toString() })).to.be.revertedWith('PodOption: exercise window has started')
      })

      it('should not mint for the zero address behalf', async () => {
        const tx = wPodCall.connect(seller).mintEth(ethers.constants.AddressZero, { value: scenario.amountToMint.toString() })
        await expect(tx).to.be.revertedWith('PodOption: zero address cannot be the owner')
      })
    })

    describe('Exercising options', () => {
      it('should revert if user try to exercise before expiration', async () => {
        await wPodCall.connect(seller).mintEth(sellerAddress, { value: scenario.amountToMint })
        await wPodCall.connect(seller).transfer(buyerAddress, scenario.amountToMint)

        await mockStrikeAsset.connect(buyer).approve(wPodCall.address, ethers.constants.MaxUint256)
        await mockStrikeAsset.connect(buyer).mint(scenario.strikePrice)

        await expect(wPodCall.connect(buyer).exercise(scenario.amountToMint)).to.be.revertedWith('PodOption: window of exercise has not started')
      })
      it('should revert if transfer fail from ERC20', async () => {
        // deploy option with mock function
        const mockModERC20 = await deployMockContract(seller, MockERC20ABI)

        await mockModERC20.mock.decimals.returns(6)
        await mockModERC20.mock.transferFrom.returns(true)
        await mockModERC20.mock.transfer.returns(true)

        wPodCall = await WPodCall.deploy(
          'pod:BRL:USDC:0.21',
          'pod:BRL:USDC:0.21',
          EXERCISE_TYPE_EUROPEAN,
          mockUnderlyingAsset.address,
          mockModERC20.address,
          scenario.strikePrice,
          await getTimestamp() + 24 * 60 * 60 * 7,
          24 * 60 * 60, // 24h
          configurationManager.address
        )
        await wPodCall.deployed()

        await wPodCall.connect(seller).mintEth(sellerAddress, { value: scenario.amountToMint })

        await forceStartOfExerciseWindow(wPodCall)

        await mockModERC20.mock.transferFrom.returns(false)
        await expect(wPodCall.connect(seller).exercise(scenario.amountToMint)).to.be.revertedWith('WPodCall: could not transfer strike tokens from caller')
      })
      it('should revert if user have underlying enough (ETH), but do not have enough options', async () => {
        await forceStartOfExerciseWindow(wPodCall)
        await expect(wPodCall.connect(buyer).exercise(scenario.amountToMint)).to.be.revertedWith('ERC20: burn amount exceeds balance')
      })
      it('should exercise and have all final balances matched', async () => {
        await wPodCall.connect(seller).mintEth(sellerAddress, { value: scenario.amountToMint })
        await wPodCall.connect(seller).transfer(buyerAddress, scenario.amountToMint)

        await mockStrikeAsset.connect(buyer).approve(wPodCall.address, ethers.constants.MaxUint256)
        await mockStrikeAsset.connect(buyer).mint(scenario.amountToMint.mul(scenario.strikePrice))

        const initialBuyerOptionBalance = await wPodCall.balanceOf(buyerAddress)
        const initialBuyerUnderlyingBalance = await ethers.provider.getBalance(buyerAddress)
        const initialContractUnderlyingReserves = await wPodCall.underlyingReserves()
        const initialContractOptionSupply = await wPodCall.totalSupply()

        expect(initialBuyerOptionBalance).to.equal(scenario.amountToMint)
        expect(initialContractUnderlyingReserves).to.equal(scenario.amountToMint)
        expect(initialContractOptionSupply).to.equal(scenario.amountToMint)

        await forceStartOfExerciseWindow(wPodCall)
        const txExercise = await wPodCall.connect(buyer).exercise(scenario.amountToMint)
        const txCost = await getTxCost(txExercise)

        const finalBuyerOptionBalance = await wPodCall.balanceOf(buyerAddress)
        const finalBuyerUnderlyingBalance = await ethers.provider.getBalance(buyerAddress)
        const finalContractUnderlyingReserves = await wPodCall.underlyingReserves()
        const finalContractStrikeReserves = await wPodCall.strikeReserves()
        const finalContractOptionSupply = await wPodCall.totalSupply()

        expect(finalBuyerOptionBalance).to.equal(0)
        expect(finalBuyerUnderlyingBalance).to.equal(initialBuyerUnderlyingBalance.add(scenario.amountToMint).sub(txCost))
        expect(finalContractUnderlyingReserves).to.equal(0)
        expect(finalContractStrikeReserves).to.equal(scenario.amountToMint.mul(scenario.strikePrice).div(ethers.BigNumber.from('10').pow(scenario.underlyingAssetDecimals)))
        expect(finalContractOptionSupply).to.equal(0)
      })
      it('should revert if user try to exercise after exercise window closed', async () => {
        await wPodCall.connect(seller).mintEth(sellerAddress, { value: scenario.amountToMint })
        await wPodCall.connect(seller).transfer(buyerAddress, scenario.amountToMint)
        await forceExpiration(wPodCall)
        await expect(wPodCall.connect(seller).exercise(scenario.amountToMint)).to.be.revertedWith('PodOption: option has expired')
      })
      it('should not be able to exercise zero options', async () => {
        await forceStartOfExerciseWindow(wPodCall)
        await expect(wPodCall.connect(buyer).exercise(0))
          .to.be.revertedWith('WPodCall: you can not exercise zero options')
      })
    })

    describe('Unminting options', () => {
      it('should revert if try to unmint without amount', async () => {
        await expect(
          wPodCall.connect(seller).unmint(scenario.amountToMint)
        ).to.be.revertedWith('PodOption: you do not have minted options')
      })
      it('should revert if try to unmint amount higher than possible', async () => {
        await MintPhase(scenario.amountToMint)
        await expect(wPodCall.connect(seller).unmint(scenario.amountToMint.mul(2))).to.be.revertedWith('PodOption: not enough minted options')
      })
      it('should unmint, destroy sender option, reduce its balance and send underlying back - European', async () => {
        await MintPhase(scenario.amountToMint)
        const initialSellerOptionBalance = await wPodCall.balanceOf(sellerAddress)
        const initialSellerStrikeBalance = await mockStrikeAsset.balanceOf(sellerAddress)
        const initialSellerUnderlyingBalance = await ethers.provider.getBalance(sellerAddress)
        const initialContractUnderlyingReserves = await wPodCall.underlyingReserves()
        const initialContractStrikeReserves = await wPodCall.strikeReserves()
        const initialContractOptionSupply = await wPodCall.totalSupply()

        expect(initialSellerOptionBalance).to.equal(scenario.amountToMint)
        expect(initialSellerStrikeBalance).to.equal(0)
        expect(initialContractUnderlyingReserves).to.equal(scenario.amountToMint)
        expect(initialContractStrikeReserves).to.equal(0)
        expect(initialContractOptionSupply).to.equal(scenario.amountToMint)

        const txUnmint = await wPodCall.connect(seller).unmint(scenario.amountToMint)
        const txCost = await getTxCost(txUnmint)

        const finalSellerOptionBalance = await wPodCall.balanceOf(sellerAddress)
        const finalSellerStrikeBalance = await mockStrikeAsset.balanceOf(sellerAddress)
        const finalSellerUnderlyingBalance = await ethers.provider.getBalance(sellerAddress)
        const finalContractUnderlyingReserves = await wPodCall.underlyingReserves()
        const finalContractStrikeReserves = await wPodCall.strikeReserves()
        const finalContractOptionSupply = await wPodCall.totalSupply()

        expect(finalSellerOptionBalance).to.equal(0)
        expect(finalSellerStrikeBalance).to.equal(0)
        expect(finalSellerUnderlyingBalance).to.equal(initialSellerUnderlyingBalance.add(scenario.amountToMint).sub(txCost))
        expect(finalContractStrikeReserves).to.equal(0)
        expect(finalContractOptionSupply).to.equal(0)
        expect(finalContractUnderlyingReserves).to.equal(0)
      })
      it('should unmint, destroy seller option, reduce its balance and send strike back counting interests (Ma-Mb-UNa)', async () => {
        await MintPhase(scenario.amountToMint)
        await MintPhase(scenario.amountToMint, buyer, buyerAddress)

        const initialBuyerOptionBalance = await wPodCall.balanceOf(buyerAddress)
        const initialBuyerStrikeBalance = await mockStrikeAsset.balanceOf(buyerAddress)
        const initialBuyerUnderlyingBalance = await ethers.provider.getBalance(buyerAddress)
        const initialContractUnderlyingReserves = await wPodCall.underlyingReserves()
        const initialContractStrikeReserves = await wPodCall.strikeReserves()
        const initialContractOptionSupply = await wPodCall.totalSupply()

        expect(initialBuyerOptionBalance).to.equal(scenario.amountToMint)
        expect(initialBuyerStrikeBalance).to.equal(0)
        expect(initialContractUnderlyingReserves).to.equal(scenario.amountToMint.mul(2))
        expect(initialContractStrikeReserves).to.equal(0)
        expect(initialContractOptionSupply).to.equal(scenario.amountToMint.mul(2))

        const txUnmint = await wPodCall.connect(buyer).unmint(scenario.amountToMint)
        const txCost = await getTxCost(txUnmint)

        const finalBuyerOptionBalance = await wPodCall.balanceOf(buyerAddress)
        const finalBuyerStrikeBalance = await mockStrikeAsset.balanceOf(buyerAddress)
        const finalBuyerUnderlyingBalance = await ethers.provider.getBalance(buyerAddress)
        const finalContractUnderlyingReserves = await wPodCall.underlyingReserves()
        const finalContractStrikeReserves = await wPodCall.strikeReserves()
        const finalContractOptionSupply = await wPodCall.totalSupply()

        expect(finalBuyerOptionBalance).to.equal(0)
        expect(finalBuyerStrikeBalance).to.equal(0)
        expect(finalBuyerUnderlyingBalance).to.equal(initialBuyerUnderlyingBalance.add(scenario.amountToMint).sub(txCost))
        expect(finalContractStrikeReserves).to.equal(0)
        expect(finalContractOptionSupply).to.equal(scenario.amountToMint)
        expect(finalContractUnderlyingReserves).to.equal(scenario.amountToMint)
      })
      it('should not unmint if there is not enough options', async () => {
        await MintPhase(scenario.amountToMint)
        await expect(wPodCall.connect(seller).unmint(scenario.amountToMint.add(1)))
          .to.be.revertedWith('PodOption: not enough minted options')
      })
    })

    describe('Withdrawing options', () => {
      it('should revert if user try to withdraw before expiration', async () => {
        await expect(wPodCall.connect(seller).withdraw()).to.be.revertedWith('PodOption: option has not expired yet')
      })

      it('should revert if user try to withdraw without balance after expiration', async () => {
<<<<<<< HEAD
        await forceEndOfExerciseWindow(wPodCall)
        await expect(wPodCall.connect(seller).withdraw()).to.be.revertedWith('PodOption: you do not have balance to withdraw')
=======
        await forceExpiration(wPodCall)
        await expect(wPodCall.connect(seller).withdraw()).to.be.revertedWith('WPodCall: you do not have balance to withdraw')
>>>>>>> 80116ebc
      })

      it('should seller withdraw Underlying Asset balance', async () => {
        await MintPhase(scenario.amountToMint)
        await wPodCall.connect(seller).transfer(buyerAddress, scenario.amountToMint)

        const initialSellerOptionBalance = await wPodCall.balanceOf(sellerAddress)
        const initialSellerStrikeBalance = await mockStrikeAsset.balanceOf(sellerAddress)
        const initialSellerUnderlyingBalance = await ethers.provider.getBalance(sellerAddress)
        const initialContractUnderlyingReserves = await wPodCall.underlyingReserves()
        const initialContractStrikeReserves = await wPodCall.strikeReserves()
        const initialContractOptionSupply = await wPodCall.totalSupply()

        expect(initialSellerOptionBalance).to.equal(0)
        expect(initialSellerStrikeBalance).to.equal(0)
        expect(initialContractUnderlyingReserves).to.equal(scenario.amountToMint)
        expect(initialContractStrikeReserves).to.equal(0)
        expect(initialContractOptionSupply).to.equal(scenario.amountToMint)

        await forceExpiration(wPodCall)
        const txWithdraw = await wPodCall.connect(seller).withdraw()
        const txCost = await getTxCost(txWithdraw)

        const finalSellerOptionBalance = await wPodCall.balanceOf(sellerAddress)
        const finalSellerStrikeBalance = await mockStrikeAsset.balanceOf(sellerAddress)
        const finalSellerUnderlyingBalance = await ethers.provider.getBalance(sellerAddress)
        const finalContractUnderlyingReserves = await wPodCall.underlyingReserves()
        const finalContractStrikeReserves = await wPodCall.strikeReserves()
        const finalContractOptionSupply = await wPodCall.totalSupply()

        expect(finalSellerOptionBalance).to.equal(0)
        expect(finalSellerStrikeBalance).to.equal(0)
        expect(finalSellerUnderlyingBalance).to.equal(initialSellerUnderlyingBalance.add(scenario.amountToMint).sub(txCost))
        expect(finalContractStrikeReserves).to.equal(0)
        expect(finalContractOptionSupply).to.equal(scenario.amountToMint)
        expect(finalContractUnderlyingReserves).to.equal(0)
        // Trying to re-withdraw
        await expect(wPodCall.connect(seller).withdraw()).to.be.revertedWith('PodOption: you do not have balance to withdraw')
      })

      it('should withdraw Strike Asset balance plus interest earned proportional (Ma-Mb-Wa-Wb)', async () => {
        await MintPhase(scenario.amountToMint)
        await MintPhase(scenario.amountToMint, buyer, buyerAddress)

        const initialBuyerOptionBalance = await wPodCall.balanceOf(buyerAddress)
        const initialBuyerStrikeBalance = await mockStrikeAsset.balanceOf(buyerAddress)
        const initialBuyerUnderlyingBalance = await ethers.provider.getBalance(buyerAddress)
        const initialContractUnderlyingReserves = await wPodCall.underlyingReserves()
        const initialContractStrikeReserves = await wPodCall.strikeReserves()
        const initialContractOptionSupply = await wPodCall.totalSupply()

        const initialSellerUnderlyingBalance = await ethers.provider.getBalance(sellerAddress)

        expect(initialBuyerOptionBalance).to.equal(scenario.amountToMint)
        expect(initialBuyerStrikeBalance).to.equal(0)
        expect(initialContractUnderlyingReserves).to.equal(scenario.amountToMint.mul(2))
        expect(initialContractStrikeReserves).to.equal(0)
        expect(initialContractOptionSupply).to.equal(scenario.amountToMint.mul(2))

        await forceExpiration(wPodCall)
        const txUnmint = await wPodCall.connect(buyer).withdraw()
        const txCost = await getTxCost(txUnmint)

        const txUnmint2 = await wPodCall.connect(seller).withdraw()
        const txCost2 = await getTxCost(txUnmint2)

        const finalBuyerOptionBalance = await wPodCall.balanceOf(buyerAddress)
        const finalBuyerStrikeBalance = await mockStrikeAsset.balanceOf(buyerAddress)
        const finalBuyerUnderlyingBalance = await ethers.provider.getBalance(buyerAddress)
        const finalContractUnderlyingReserves = await wPodCall.underlyingReserves()
        const finalContractStrikeReserves = await wPodCall.strikeReserves()
        const finalContractOptionSupply = await wPodCall.totalSupply()

        const finalSellerUnderlyingBalance = await ethers.provider.getBalance(sellerAddress)

        expect(finalBuyerOptionBalance).to.equal(scenario.amountToMint)
        expect(finalBuyerStrikeBalance).to.equal(0)
        expect(finalBuyerUnderlyingBalance).to.equal(initialBuyerUnderlyingBalance.add(scenario.amountToMint).sub(txCost))
        expect(finalSellerUnderlyingBalance).to.equal(initialSellerUnderlyingBalance.add(scenario.amountToMint).sub(txCost2))
        expect(finalContractStrikeReserves).to.equal(0)
        expect(finalContractOptionSupply).to.equal(scenario.amountToMint.mul(2))
        expect(finalContractUnderlyingReserves).to.equal(0)
      })

      it('should withdraw mixed amount of Strike Asset and Underlying Asset (Ma-Mb-Ec-Wa-Wb)', async () => {
        await MintPhase(scenario.amountToMint)
        const halfAmountMint = ethers.BigNumber.from(scenario.amountToMint).div(2)
        await MintPhase(scenario.amountToMint, buyer, buyerAddress)

        await wPodCall.connect(seller).transfer(anotherAddress, scenario.amountToMint)

        await mockStrikeAsset.connect(another).approve(wPodCall.address, ethers.constants.MaxUint256)
        await mockStrikeAsset.connect(another).mint(scenario.amountToMint.mul(scenario.strikePrice).div(2))

        await forceStartOfExerciseWindow(wPodCall)
        await wPodCall.connect(another).exercise(halfAmountMint)

        const initialBuyerStrikeBalance = await mockStrikeAsset.balanceOf(buyerAddress)
        const initialBuyerUnderlyingBalance = await ethers.provider.getBalance(buyerAddress)

        const initialSellerStrikeBalance = await mockStrikeAsset.balanceOf(sellerAddress)
        const initialSellerUnderlyingBalance = await ethers.provider.getBalance(sellerAddress)

        await forceExpiration(wPodCall)
        const txUnmint = await wPodCall.connect(buyer).withdraw()
        const txCost = await getTxCost(txUnmint)

        const txUnmint2 = await wPodCall.connect(seller).withdraw()
        const txCost2 = await getTxCost(txUnmint2)

        const finalBuyerStrikeBalance = await mockStrikeAsset.balanceOf(buyerAddress)
        const finalBuyerUnderlyingBalance = await ethers.provider.getBalance(buyerAddress)

        const finalSellerStrikeBalance = await mockStrikeAsset.balanceOf(sellerAddress)
        const finalSellerUnderlyingBalance = await ethers.provider.getBalance(sellerAddress)

        const finalContractUnderlyingReserves = await wPodCall.underlyingReserves()
        const finalContractStrikeReserves = await wPodCall.strikeReserves()

        const earnedSellerStrike = finalSellerStrikeBalance.sub(initialSellerStrikeBalance)
        const earnedSellerUnderlying = finalSellerUnderlyingBalance.sub(initialSellerUnderlyingBalance).add(txCost2)
        const earnedSellerInUnitsOfUnderlying = earnedSellerStrike.mul(ethers.BigNumber.from('10').pow(scenario.underlyingAssetDecimals)).div(scenario.strikePrice)
        const totalEarnedSeller = earnedSellerUnderlying.add(earnedSellerInUnitsOfUnderlying)

        const earnedBuyerStrike = finalBuyerStrikeBalance.sub(initialBuyerStrikeBalance)
        const earnedBuyerUnderlying = finalBuyerUnderlyingBalance.sub(initialBuyerUnderlyingBalance).add(txCost)
        const earnedBuyerInUnitsOfUnderlying = earnedBuyerStrike.mul(ethers.BigNumber.from('10').pow(scenario.underlyingAssetDecimals)).div(scenario.strikePrice)
        const totalEarnedBuyer = earnedBuyerUnderlying.add(earnedBuyerInUnitsOfUnderlying)

        expect(totalEarnedBuyer).to.gte(scenario.amountToMint)
        expect(totalEarnedSeller).to.gte(scenario.amountToMint)

        expect(finalContractStrikeReserves).to.equal(0)
        expect(finalContractUnderlyingReserves).to.equal(0)
        expect(finalContractStrikeReserves).to.equal(0)
      })
      it('should revert if transfer fail from ERC20 - strike', async () => {
        // deploy option with mock function
        const mockModERC20 = await deployMockContract(seller, MockERC20ABI)

        await mockModERC20.mock.decimals.returns(6)
        await mockModERC20.mock.transferFrom.returns(true)
        await mockModERC20.mock.transfer.returns(true)

        wPodCall = await WPodCall.deploy(
          'pod:BRL:USDC:0.21',
          'pod:BRL:USDC:0.21',
          EXERCISE_TYPE_EUROPEAN,
          mockUnderlyingAsset.address,
          mockModERC20.address,
          scenario.strikePrice,
          await getTimestamp() + 24 * 60 * 60 * 7,
          24 * 60 * 60, // 24h
          configurationManager.address
        )
        await wPodCall.deployed()

        await wPodCall.connect(seller).mintEth(sellerAddress, { value: scenario.amountToMint.toString() })

        await forceExpiration(wPodCall)

        await mockModERC20.mock.transfer.returns(false)
        await mockModERC20.mock.balanceOf.returns(1000)
        await expect(wPodCall.connect(seller).withdraw()).to.be.revertedWith('WPodCall: could not transfer strike tokens back to caller')
      })
    })
    describe('American Options', () => {
      beforeEach(async function () {
        wPodCallAmerican = await WPodCall.deploy(
          scenario.name,
          scenario.name,
          EXERCISE_TYPE_AMERICAN,
          mockUnderlyingAsset.address,
          mockStrikeAsset.address,
          scenario.strikePrice,
          await getTimestamp() + 24 * 60 * 60 * 7,
          0, // 24h
          configurationManager.address
        )
      })

      it('should unmint american options partially', async () => {
        await mockStrikeAsset.connect(seller).approve(wPodCallAmerican.address, ethers.constants.MaxUint256)
        await mockStrikeAsset.connect(seller).mint(scenario.strikePrice)

        await wPodCallAmerican.connect(seller).mintEth(sellerAddress, { value: scenario.amountToMint })
        await wPodCallAmerican.connect(seller).exercise(scenario.amountToMint.div(2))

        await expect(wPodCallAmerican.connect(seller).unmint(scenario.amountToMint.div(3))).to.not.be.reverted
      })

      it('Unmint - should revert if underlyingToSend is 0 (option amount too low)', async () => {
        expect(await wPodCallAmerican.balanceOf(sellerAddress)).to.equal(0)

        await mockStrikeAsset.connect(seller).approve(wPodCallAmerican.address, ethers.constants.MaxUint256)
        await mockStrikeAsset.connect(seller).mint(ethers.constants.MaxUint256)

        await wPodCallAmerican.connect(seller).mintEth(sellerAddress, { value: scenario.amountToMint })
        await wPodCallAmerican.connect(seller).exercise(scenario.amountToMint.div(2))

        await expect(wPodCallAmerican.connect(seller).unmint('1')).to.be.revertedWith('WPodCall: amount of options is too low')
      })

      it('Unmint - should revert if strikeToSend is 0 (option amount too low)', async () => {
        if (scenario.strikeAssetDecimals >= scenario.underlyingAssetDecimals) return
        expect(await wPodCallAmerican.balanceOf(sellerAddress)).to.equal(0)

        await mockStrikeAsset.connect(seller).approve(wPodCallAmerican.address, ethers.constants.MaxUint256)
        await mockStrikeAsset.connect(seller).mint(ethers.constants.MaxUint256)

        await wPodCallAmerican.connect(seller).mintEth(sellerAddress, { value: scenario.amountToMint })
        await wPodCallAmerican.connect(seller).exercise(scenario.amountToMint.div(2))

        await expect(wPodCallAmerican.connect(seller).unmint('3')).to.be.revertedWith('WPodCall: amount of options is too low')
      })
      it('Unmint - should revert if transfer fail from ERC20', async () => {
        // deploy option with mock function
        const mockModERC20 = await deployMockContract(seller, MockERC20ABI)

        await mockModERC20.mock.decimals.returns(18)
        await mockModERC20.mock.transferFrom.returns(true)
        await mockModERC20.mock.transfer.returns(true)

        const specificScenario = {
          strikePrice: ethers.BigNumber.from(1500e6.toString()),
          amountToMint: ethers.BigNumber.from(1).mul(ethers.BigNumber.from(10).pow(18))
        }

        await mockModERC20.mock.balanceOf.returns(specificScenario.strikePrice)

        wPodCallAmerican = await WPodCall.deploy(
          'pod:BRL:USDC:0.21',
          'pod:BRL:USDC:0.21',
          EXERCISE_TYPE_AMERICAN,
          mockUnderlyingAsset.address,
          mockModERC20.address,
          specificScenario.strikePrice,
          await getTimestamp() + 24 * 60 * 60 * 7,
          0, // 24h
          configurationManager.address
        )

        await wPodCallAmerican.deployed()

        await wPodCallAmerican.connect(seller).mintEth(sellerAddress, { value: scenario.amountToMint })

        await mockModERC20.mock.transfer.returns(false)
        await expect(wPodCallAmerican.connect(seller).unmint(specificScenario.amountToMint)).to.be.revertedWith('WPodCall: could not transfer strike tokens back to caller')
      })
    })
  })
})<|MERGE_RESOLUTION|>--- conflicted
+++ resolved
@@ -342,13 +342,8 @@
       })
 
       it('should revert if user try to withdraw without balance after expiration', async () => {
-<<<<<<< HEAD
-        await forceEndOfExerciseWindow(wPodCall)
+        await forceExpiration(wPodCall)
         await expect(wPodCall.connect(seller).withdraw()).to.be.revertedWith('PodOption: you do not have balance to withdraw')
-=======
-        await forceExpiration(wPodCall)
-        await expect(wPodCall.connect(seller).withdraw()).to.be.revertedWith('WPodCall: you do not have balance to withdraw')
->>>>>>> 80116ebc
       })
 
       it('should seller withdraw Underlying Asset balance', async () => {
