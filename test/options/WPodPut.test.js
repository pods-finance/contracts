--- conflicted
+++ resolved
@@ -453,13 +453,8 @@
 
       it('should revert if user try to withdraw without balance after expiration', async () => {
         // Set Expiration
-<<<<<<< HEAD
-        await forceEndOfExerciseWindow(wPodPut)
+        await forceExpiration(wPodPut)
         await expect(wPodPut.connect(seller).withdraw()).to.be.revertedWith('PodOption: you do not have balance to withdraw')
-=======
-        await forceExpiration(wPodPut)
-        await expect(wPodPut.connect(seller).withdraw()).to.be.revertedWith('WPodPut: you do not have balance to withdraw')
->>>>>>> 80116ebc
       })
 
       it('should withdraw Strike Asset balance plus interest earned', async () => {
