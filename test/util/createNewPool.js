<<<<<<< HEAD
module.exports = async function createNewPool (deployerAddress, factoryContract, _optionAddress, _stableAsset, _priceProvider, _priceMethod, _sigma, _initialSigma, _stableCapSize = 10000e6) {
=======
module.exports = async function createNewPool (deployerAddress, factoryContract, _optionAddress, _stableAsset, _initialSigma) {
>>>>>>> 31a0264f
  let optionPool
  const txIdNewOption = await factoryContract.createPool(
    _optionAddress,
    _stableAsset,
<<<<<<< HEAD
    _priceProvider,
    _priceMethod,
    _sigma,
    _initialSigma,
    _stableCapSize
=======
    _initialSigma
>>>>>>> 31a0264f
  )
  const filterFrom = await factoryContract.filters.PoolCreated(deployerAddress)
  const eventDetails = await factoryContract.queryFilter(filterFrom, txIdNewOption.blockNumber, txIdNewOption.blockNumber)

  if (eventDetails.length) {
    const { pool } = eventDetails[0].args
    optionPool = await ethers.getContractAt('OptionAMMPool', pool)
  } else {
    console.log('Something went wrong: No events found')
  }

  await optionPool.deployed()
  return optionPool
}<|MERGE_RESOLUTION|>--- conflicted
+++ resolved
@@ -1,21 +1,10 @@
-<<<<<<< HEAD
-module.exports = async function createNewPool (deployerAddress, factoryContract, _optionAddress, _stableAsset, _priceProvider, _priceMethod, _sigma, _initialSigma, _stableCapSize = 10000e6) {
-=======
-module.exports = async function createNewPool (deployerAddress, factoryContract, _optionAddress, _stableAsset, _initialSigma) {
->>>>>>> 31a0264f
+module.exports = async function createNewPool (deployerAddress, factoryContract, _optionAddress, _stableAsset, _initialSigma, _stableCapSize = 10000e6) {
   let optionPool
   const txIdNewOption = await factoryContract.createPool(
     _optionAddress,
     _stableAsset,
-<<<<<<< HEAD
-    _priceProvider,
-    _priceMethod,
-    _sigma,
-    _initialSigma,
-    _stableCapSize
-=======
+    _stableCapSize,
     _initialSigma
->>>>>>> 31a0264f
   )
   const filterFrom = await factoryContract.filters.PoolCreated(deployerAddress)
   const eventDetails = await factoryContract.queryFilter(filterFrom, txIdNewOption.blockNumber, txIdNewOption.blockNumber)
